{
  "editor.formatOnSave": true,
  "editor.codeActionsOnSave": {
    "source.fixAll": "explicit",
    "source.organizeImports": "explicit"
  },
  "python.defaultInterpreterPath": "./.venv/Scripts/python.exe",
  "python.terminal.activateEnvironment": true,
  "python.linting.enabled": true,
  "python.linting.ruffEnabled": true,
  "python.formatting.provider": "ruff",
  "python.formatting.ruffArgs": ["--line-length=120"],
  "python.linting.ruffArgs": ["--line-length=120"],
  "editor.rulers": [120],
  "editor.wordWrapColumn": 120,
  "editor.fontFamily": "Hack Nerd Font Mono",
  "editor.fontSize": 13,
  "editor.fontLigatures": true,
  "terminal.integrated.fontFamily": "Hack Nerd Font Mono",
  "terminal.integrated.fontSize": 13,
  "eslint.enable": true,
  "eslint.validate": ["javascript", "typescript"],
  "prettier.requireConfig": true,
  "prettier.printWidth": 120,
  "typescript.preferences.includePackageJsonAutoImports": "on",
  "typescript.suggest.autoImports": true,
  "makefile.configureOnOpen": false,
  "git.enableSmartCommit": true,
  "git.confirmSync": false,
  "git.autofetch": true,
  "git.allowNoVerifyCommit": false,
  "terminal.integrated.env.windows": {
    "VIRTUAL_ENV": "${workspaceFolder}/.venv",
    "PATH": "${workspaceFolder}/.venv/Scripts;${env:PATH}"
  },
  "editor.defaultFormatter": "esbenp.prettier-vscode",
  "[javascript]": {
    "editor.defaultFormatter": "esbenp.prettier-vscode",
    "editor.rulers": [120]
  },
  "[typescript]": {
    "editor.defaultFormatter": "esbenp.prettier-vscode",
    "editor.rulers": [120]
  },
  "[typescriptreact]": {
    "editor.defaultFormatter": "esbenp.prettier-vscode",
    "editor.rulers": [120]
  },
  "[json]": {
    "editor.defaultFormatter": "esbenp.prettier-vscode",
    "editor.rulers": [120]
  },
  "[html]": {
    "editor.defaultFormatter": "esbenp.prettier-vscode",
    "editor.rulers": [120]
  },
  "[css]": {
    "editor.defaultFormatter": "esbenp.prettier-vscode",
    "editor.rulers": [120]
  },
  "[markdown]": {
<<<<<<< HEAD
    "editor.defaultFormatter": "esbenp.prettier-vscode",
    "editor.rulers": [120]
  },
  "[python]": {
    "editor.rulers": [120],
    "editor.defaultFormatter": "charliermarsh.ruff"
  },
  "[yaml]": {
    "editor.rulers": [120]
  },
  "[toml]": {
    "editor.rulers": [120]
=======
    "editor.defaultFormatter": "esbenp.prettier-vscode"
  },
  "[sql]": {
    "editor.defaultFormatter": "mtxr.sqltools"
>>>>>>> c53b6fb0
  }
}<|MERGE_RESOLUTION|>--- conflicted
+++ resolved
@@ -59,7 +59,6 @@
     "editor.rulers": [120]
   },
   "[markdown]": {
-<<<<<<< HEAD
     "editor.defaultFormatter": "esbenp.prettier-vscode",
     "editor.rulers": [120]
   },
@@ -72,11 +71,9 @@
   },
   "[toml]": {
     "editor.rulers": [120]
-=======
-    "editor.defaultFormatter": "esbenp.prettier-vscode"
   },
   "[sql]": {
     "editor.defaultFormatter": "mtxr.sqltools"
->>>>>>> c53b6fb0
+  }
   }
 }