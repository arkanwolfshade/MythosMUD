--- conflicted
+++ resolved
@@ -219,7 +219,6 @@
   flex: 1;
   display: flex;
   flex-direction: column;
-<<<<<<< HEAD
   gap: 8px;
   min-height: 0;
   background-color: #2a2a2a;
@@ -234,10 +233,6 @@
   gap: 8px;
   border-bottom: 1px solid #444;
   padding-bottom: 6px;
-=======
-  gap: 5px;
-  min-height: 0;
->>>>>>> 73d7f51e
 }
 
 .occupants-label {
@@ -245,7 +240,6 @@
   font-weight: bold;
   font-size: 12px;
   text-transform: uppercase;
-<<<<<<< HEAD
   display: flex;
   align-items: center;
   gap: 6px;
@@ -329,22 +323,7 @@
   font-style: italic;
   font-size: 11px;
   text-align: center;
-=======
-}
-
-.occupants-text {
-  margin: 0;
-  color: #cccccc;
-  font-size: 11px;
-  line-height: 1.4;
-  padding: 5px;
-  background-color: #1a1a1a;
-  border-radius: 3px;
-  border: 1px solid #333;
-  flex: 1;
->>>>>>> 73d7f51e
-}
-
+}
 .no-room {
   color: #666;
   font-style: italic;
