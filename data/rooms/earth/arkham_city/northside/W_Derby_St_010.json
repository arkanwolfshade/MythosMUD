{
  "id": "earth_arkham_city_northside_Derby_St_010",
  "name": "W. Derby Street",
  "description": "A quiet stretch of W. Derby Street where the houses seem to lean together in whispered conspiracy. Ancient oaks line the sidewalk, their gnarled branches casting shadows that writhe in the dim light. The air here feels thick with secrets.",
  "plane": "earth",
  "zone": "arkham_city",
  "sub_zone": "northside",
  "environment": "outdoors",
  "exits": {
    "north": null,
<<<<<<< HEAD
    "south": "earth_arkham_city_intersection_Derby_Jenkins",
=======
    "south": "earth_arkham_city_northside_Derby_Jenkins",
>>>>>>> 73d7f51e
    "east": "earth_arkham_city_northside_Derby_St_011",
    "west": "earth_arkham_city_northside_Derby_St_009",
    "up": null,
    "down": null
  }
}<|MERGE_RESOLUTION|>--- conflicted
+++ resolved
@@ -8,11 +8,7 @@
   "environment": "outdoors",
   "exits": {
     "north": null,
-<<<<<<< HEAD
-    "south": "earth_arkham_city_intersection_Derby_Jenkins",
-=======
     "south": "earth_arkham_city_northside_Derby_Jenkins",
->>>>>>> 73d7f51e
     "east": "earth_arkham_city_northside_Derby_St_011",
     "west": "earth_arkham_city_northside_Derby_St_009",
     "up": null,
