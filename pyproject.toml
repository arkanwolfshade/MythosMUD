--- conflicted
+++ resolved
@@ -27,11 +27,8 @@
     "pytest-cov>=6.2.1",
     "aiosqlite>=0.21.0",
     "pytest-asyncio>=0.24.0",
-<<<<<<< HEAD
     "jsonschema>=4.21.0",
-=======
     "bleach>=6.1.0",
->>>>>>> 3269b60a
 ]
 
 [project.optional-dependencies]
