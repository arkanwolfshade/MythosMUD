--- conflicted
+++ resolved
@@ -279,19 +279,11 @@
 
 
 # Character Creation and Stats Generation Endpoints
-<<<<<<< HEAD
 @player_router.post("/roll-stats")
 async def roll_character_stats(
     method: str = "3d6",
     required_class: str | None = None,
     max_attempts: int = 10,
-=======
-def roll_character_stats(
-    method: str,
-    required_class: str | None,
-    max_attempts: int,
-    *,
->>>>>>> 097c15e5
     profession_id: int | None = None,
     current_user: User = Depends(get_current_user),
     timeout_seconds: float = 1.0,
