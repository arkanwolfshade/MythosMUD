--- conflicted
+++ resolved
@@ -6,17 +6,12 @@
 
 pwd_context = CryptContext(schemes=["bcrypt"], deprecated="auto")
 
-<<<<<<< HEAD
 # Use environment variable for secret key - CRITICAL: Must be set in production
 SECRET_KEY = os.getenv("MYTHOSMUD_SECRET_KEY")
 if not SECRET_KEY:
     raise ValueError(
         "MYTHOSMUD_SECRET_KEY environment variable must be set. Generate a secure random key for production deployment."
     )
-=======
-# Use environment variable for secret key, with fallback for development
-SECRET_KEY = os.getenv("MYTHOSMUD_SECRET_KEY", "SECRET")
->>>>>>> c53b6fb0
 ALGORITHM = "HS256"
 ACCESS_TOKEN_EXPIRE_MINUTES = 60
 
