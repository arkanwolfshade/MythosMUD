--- conflicted
+++ resolved
@@ -201,11 +201,7 @@
 
     # Step 6.5: Check if single word command is an emote
     if not args and _is_predefined_emote(cmd):
-<<<<<<< HEAD
-        logger.debug(f"Single word emote detected, converting to emote command: {cmd}")
-=======
         logger.debug("Single word emote detected, converting to emote command", player=player_name, emote=cmd)
->>>>>>> 5a08d452
         emote_command = f"emote {cmd}"
         # Use the command service directly to avoid recursion
         return await command_service.process_command(emote_command, current_user, request, alias_storage, player_name)
