--- conflicted
+++ resolved
@@ -97,47 +97,28 @@
         Returns:
             dict: Command result with 'result' key
         """
-<<<<<<< HEAD
-        logger.debug(f"Processing validated command for {player_name}: {command_data}")
-
-        command_type = command_data.get("command_type")
-        if not command_type:
-            logger.error(f"No command type in validated command data for {player_name}: {command_data}")
-=======
         logger.debug("Processing validated command", player=player_name, command_data=command_data)
 
         command_type = command_data.get("command_type")
         if not command_type:
             logger.error("No command type in validated command data", player=player_name, command_data=command_data)
->>>>>>> 5a08d452
             return {"result": "Invalid command format"}
 
         # Get the appropriate handler
         handler = self.command_handlers.get(command_type)
         if not handler:
-<<<<<<< HEAD
-            logger.error(f"No handler found for command type {command_type} for {player_name}")
-=======
             logger.error("No handler found for command type", player=player_name, command_type=command_type)
->>>>>>> 5a08d452
             return {"result": f"Unknown command: {command_type}"}
 
         try:
             # Call the handler with the command data
             result = await handler(command_data, current_user, request, alias_storage, player_name)
-<<<<<<< HEAD
-            logger.debug(f"Command processed successfully: type={command_type}")
-            return result
-        except Exception as e:
-            logger.error(f"Error in command handler: type={command_type}, error={str(e)}", exc_info=True)
-=======
             logger.debug("Command processed successfully", player=player_name, command_type=command_type)
             return result
         except Exception as e:
             logger.error(
                 "Error in command handler", player=player_name, command_type=command_type, error=str(e), exc_info=True
             )
->>>>>>> 5a08d452
             return {"result": f"Error processing {command_type} command"}
 
     async def process_command(
