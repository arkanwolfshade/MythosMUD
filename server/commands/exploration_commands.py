"""
Exploration commands for MythosMUD.

This module contains handlers for exploration-related commands like look and go.
"""

from typing import Any

from ..alias_storage import AliasStorage
from ..logging_config import get_logger

logger = get_logger(__name__)


def get_username_from_user(user_obj):
    """Safely extract username from user object or dictionary."""
    if hasattr(user_obj, "username"):
        return user_obj.username
    elif hasattr(user_obj, "name"):
        return user_obj.name
    elif isinstance(user_obj, dict) and "username" in user_obj:
        return user_obj["username"]
    elif isinstance(user_obj, dict) and "name" in user_obj:
        return user_obj["name"]
    else:
        raise ValueError("User object must have username or name attribute or key")


async def handle_look_command(
    args: list, current_user: dict, request: Any, alias_storage: AliasStorage, player_name: str
) -> dict[str, str]:
    """
    Handle the look command for examining surroundings.

    Args:
        args: Command arguments
        current_user: Current user information
        request: FastAPI request object
        alias_storage: Alias storage instance
        player_name: Player name for logging

    Returns:
        dict: Look command result
    """
    logger.debug(f"Processing look command for {player_name} with args: {args}")

    app = request.app if request else None
    persistence = app.state.persistence if app else None

    if not persistence:
        logger.warning(f"Look command failed - no persistence layer for {player_name}")
        return {"result": "Room information is not available."}

    try:
        player = persistence.get_player_by_name(get_username_from_user(current_user))
        if not player:
            logger.warning(f"Look command failed - player not found for {player_name}")
            return {"result": "Player information not found."}

        room_id = player.current_room_id
        room = persistence.get_room(room_id)
        if not room:
            logger.warning(f"Look command failed - room not found for {player_name}, room_id: {room_id}")
            return {"result": "You are in an unknown location."}

        # Check if looking in a specific direction
        if args:
            direction = args[0].lower()
            logger.debug(f"Looking in direction for {player_name}: {direction}, room_id: {room_id}")

            # Check if the direction is valid
            if direction not in room.exits:
                logger.debug(f"No valid exit in direction for {player_name}: {direction}, room_id: {room_id}")
                return {"result": "You don't see an exit in that direction."}

            # Get the target room
            target_room_id = room.exits[direction]
            target_room = persistence.get_room(target_room_id)
            if target_room:
                result = f"You look {direction} and see:\n{target_room.name}\n{target_room.description}"
                return {"result": result}
            else:
                return {"result": f"You look {direction} but see only darkness."}

        # Looking at current room
        valid_exits = list(room.exits.keys())
        logger.debug(f"Looked at current room for {player_name}, room_id: {room_id}, exits: {valid_exits}")

        # Build room description
        result_lines = [room.name, room.description]

        # Add exit information
        if valid_exits:
            exit_list = ", ".join(valid_exits)
            result_lines.append(f"\nExits: {exit_list}")
        else:
            result_lines.append("\nThere are no visible exits.")

        result = "\n".join(result_lines)
        return {"result": result}

    except Exception as e:
        logger.error(f"Look command error for {player_name}: {str(e)}")
        return {"result": f"Error retrieving room information: {str(e)}"}


async def handle_go_command(
    args: list, current_user: dict, request: Any, alias_storage: AliasStorage, player_name: str
) -> dict[str, str]:
    """
    Handle the go command for moving between rooms.

    Args:
        args: Command arguments
        current_user: Current user information
        request: FastAPI request object
        alias_storage: Alias storage instance
        player_name: Player name for logging

    Returns:
        dict: Go command result
    """
    logger.debug(f"Processing go command for {player_name} with args: {args}, args_length: {len(args)}")

    app = request.app if request else None
    persistence = app.state.persistence if app else None

    if not persistence:
        logger.warning(f"Go command failed - no persistence layer for {player_name}")
        return {"result": "Movement is not available."}

    if not args:
        return {"result": "Go where? Usage: go <direction>"}

    direction = args[0].lower()
<<<<<<< HEAD
    logger.debug(f"Player attempting to move for {player_name}: {direction}")

    try:
        player = persistence.get_player_by_name(get_username_from_user(current_user))
        if not player:
            logger.warning(f"Go command failed - player not found for {player_name}")
            return {"result": "Player information not found."}

        room_id = player.current_room_id
        room = persistence.get_room(room_id)
        if not room:
            logger.warning(f"Go command failed - current room not found for {player_name}, room_id: {room_id}")
            return {"result": "You are in an unknown location."}

        # Check if the direction is valid
        if direction not in room.exits:
            logger.debug(f"No exit in direction for {player_name}: {direction}, room_id: {room_id}")
            return {"result": "You don't see an exit in that direction."}

        # Get the target room
        target_room_id = room.exits[direction]
        target_room = persistence.get_room(target_room_id)
        if not target_room:
            logger.warning(
                f"Go command failed - target room not found for {player_name}, target_room_id: {target_room_id}"
            )
            return {"result": "You cannot go that way."}

        # Move the player
        from ..game.movement_service import MovementService

        movement_service = MovementService(persistence)
        result = await movement_service.move_player(player, target_room_id)

        if result.get("success"):
            logger.info(f"Player moved successfully for {player_name}: from {room_id} to {target_room_id}")
            return result
        else:
            logger.warning(f"Movement service failed for {player_name}: from {room_id} to {target_room_id}")
            return result

    except Exception as e:
        logger.error(f"Go command error for {player_name}: {str(e)}")
        return {"result": f"Error during movement: {str(e)}"}
=======
    logger.debug("Player attempting to move", player=player_name, direction=direction)

    player = persistence.get_player_by_name(get_username_from_user(current_user))
    if not player:
        logger.warning("Go command failed - player not found", player=player_name)
        return {"result": "You can't go that way"}

    room_id = player.current_room_id
    room = persistence.get_room(room_id)
    if not room:
        logger.warning("Go command failed - current room not found", player=player_name, room_id=room_id)
        return {"result": "You can't go that way"}

    exits = room.exits
    target_room_id = exits.get(direction)
    if not target_room_id:
        logger.debug("No exit in direction", player=player_name, direction=direction, room_id=room_id)
        return {"result": "You can't go that way"}

    target_room = persistence.get_room(target_room_id)
    if not target_room:
        logger.warning("Go command failed - target room not found", player=player_name, target_room_id=target_room_id)
        return {"result": "You can't go that way"}

    # Use movement service for the actual movement
    from ..game.movement_service import MovementService

    # Pass the same event bus that persistence uses to ensure events are published correctly
    movement_service = MovementService(persistence._event_bus)
    success = movement_service.move_player(str(player.player_id), room_id, target_room_id)

    if success:
        logger.info("Player moved successfully", player=player_name, from_room=room_id, to_room=target_room_id)
        return {"result": f"You move {direction} to {target_room.name}."}
    else:
        logger.warning("Movement service failed", player=player_name, from_room=room_id, to_room=target_room_id)
        return {"result": "You can't go that way"}
>>>>>>> 5a08d452
<|MERGE_RESOLUTION|>--- conflicted
+++ resolved
@@ -133,7 +133,6 @@
         return {"result": "Go where? Usage: go <direction>"}
 
     direction = args[0].lower()
-<<<<<<< HEAD
     logger.debug(f"Player attempting to move for {player_name}: {direction}")
 
     try:
@@ -165,55 +164,17 @@
         # Move the player
         from ..game.movement_service import MovementService
 
-        movement_service = MovementService(persistence)
-        result = await movement_service.move_player(player, target_room_id)
+        # Pass the same event bus that persistence uses to ensure events are published correctly
+        movement_service = MovementService(persistence._event_bus)
+        success = movement_service.move_player(str(player.player_id), room_id, target_room_id)
 
-        if result.get("success"):
+        if success:
             logger.info(f"Player moved successfully for {player_name}: from {room_id} to {target_room_id}")
-            return result
+            return {"result": "You move to the new location."}
         else:
             logger.warning(f"Movement service failed for {player_name}: from {room_id} to {target_room_id}")
-            return result
+            return {"result": "You can't go that way."}
 
     except Exception as e:
         logger.error(f"Go command error for {player_name}: {str(e)}")
-        return {"result": f"Error during movement: {str(e)}"}
-=======
-    logger.debug("Player attempting to move", player=player_name, direction=direction)
-
-    player = persistence.get_player_by_name(get_username_from_user(current_user))
-    if not player:
-        logger.warning("Go command failed - player not found", player=player_name)
-        return {"result": "You can't go that way"}
-
-    room_id = player.current_room_id
-    room = persistence.get_room(room_id)
-    if not room:
-        logger.warning("Go command failed - current room not found", player=player_name, room_id=room_id)
-        return {"result": "You can't go that way"}
-
-    exits = room.exits
-    target_room_id = exits.get(direction)
-    if not target_room_id:
-        logger.debug("No exit in direction", player=player_name, direction=direction, room_id=room_id)
-        return {"result": "You can't go that way"}
-
-    target_room = persistence.get_room(target_room_id)
-    if not target_room:
-        logger.warning("Go command failed - target room not found", player=player_name, target_room_id=target_room_id)
-        return {"result": "You can't go that way"}
-
-    # Use movement service for the actual movement
-    from ..game.movement_service import MovementService
-
-    # Pass the same event bus that persistence uses to ensure events are published correctly
-    movement_service = MovementService(persistence._event_bus)
-    success = movement_service.move_player(str(player.player_id), room_id, target_room_id)
-
-    if success:
-        logger.info("Player moved successfully", player=player_name, from_room=room_id, to_room=target_room_id)
-        return {"result": f"You move {direction} to {target_room.name}."}
-    else:
-        logger.warning("Movement service failed", player=player_name, from_room=room_id, to_room=target_room_id)
-        return {"result": "You can't go that way"}
->>>>>>> 5a08d452
+        return {"result": f"Error during movement: {str(e)}"}