--- conflicted
+++ resolved
@@ -30,12 +30,8 @@
     def create_player(
         self,
         name: str,
-<<<<<<< HEAD
+        profession_id: int = 0,
         starting_room_id: str = "earth_arkhamcity_northside_intersection_derby_high",
-=======
-        profession_id: int = 0,
-        starting_room_id: str = "earth_arkham_city_northside_intersection_derby_high",
->>>>>>> 6e39e879
         user_id: uuid.UUID | None = None,
     ) -> PlayerRead:
         """
@@ -53,9 +49,6 @@
         Raises:
             ValueError: If player name already exists
         """
-<<<<<<< HEAD
-        logger.info("Creating new player", context={"name": name, "starting_room_id": starting_room_id})
-=======
         logger.info(
             "Creating new player",
             name=name,
@@ -63,7 +56,6 @@
             starting_room_id=starting_room_id,
             user_id=user_id,
         )
->>>>>>> 6e39e879
 
         # Check if player already exists
         existing_player = self.persistence.get_player_by_name(name)
@@ -109,12 +101,8 @@
         self,
         name: str,
         stats: Stats,
-<<<<<<< HEAD
+        profession_id: int = 0,
         starting_room_id: str = "earth_arkhamcity_northside_intersection_derby_high",
-=======
-        profession_id: int = 0,
-        starting_room_id: str = "earth_arkham_city_northside_intersection_derby_high",
->>>>>>> 6e39e879
         user_id: uuid.UUID | None = None,
     ) -> PlayerRead:
         """
@@ -133,9 +121,6 @@
         Raises:
             ValueError: If player name already exists
         """
-<<<<<<< HEAD
-        logger.info("Creating new player with stats", context={"name": name, "starting_room_id": starting_room_id})
-=======
         logger.info(
             "Creating new player with stats",
             name=name,
@@ -143,7 +128,6 @@
             starting_room_id=starting_room_id,
             user_id=user_id,
         )
->>>>>>> 6e39e879
 
         # Check if player already exists
         existing_player = self.persistence.get_player_by_name(name)
