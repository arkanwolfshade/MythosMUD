--- conflicted
+++ resolved
@@ -33,23 +33,14 @@
 from .logging_config import get_logger, setup_logging
 from .models.player import Player
 from .persistence import get_persistence
-<<<<<<< HEAD
 from .realtime.connection_manager import connection_manager
 from .realtime.sse_handler import broadcast_game_event, game_event_stream
 from .realtime.websocket_handler import handle_websocket_connection
-=======
-from .real_time import (
-    broadcast_game_tick,
-    connection_manager,
-    game_event_stream,
-)
->>>>>>> c53b6fb0
 from .schemas.player import PlayerRead
 
 # Suppress passlib deprecation warning about pkg_resources
 warnings.filterwarnings("ignore", category=DeprecationWarning, module="passlib")
 
-<<<<<<< HEAD
 # Configure logging
 def setup_logging():
     """Setup logging configuration for the server."""
@@ -73,11 +64,6 @@
         # Generate timestamp for the rotated log file
         timestamp = datetime.datetime.now().strftime("%Y_%m_%d_%H%M%S")
         rotated_log_path = logs_dir / f"server.log.{timestamp}"
-=======
-# Setup centralized logging (only once)
-_logging_initialized = False
-
->>>>>>> c53b6fb0
 
 def _ensure_logging_initialized():
     """Ensure logging is initialized only once."""
@@ -139,24 +125,11 @@
 
 @asynccontextmanager
 async def lifespan(app: FastAPI):
-<<<<<<< HEAD
     # Startup logic
     app.state.persistence = get_persistence()
     # Set persistence reference in connection manager
     connection_manager.persistence = app.state.persistence
     asyncio.create_task(game_tick_loop(app))
-=======
-    """Manage application lifespan events."""
-    global game_tick_task
-
-    # Startup
-    logger.info("Starting MythosMUD Server...")
-
-    # Start game tick loop
-    game_tick_task = asyncio.create_task(game_tick_loop())
-    logger.info("Game tick loop started")
-
->>>>>>> c53b6fb0
     yield
 
     # Shutdown
@@ -202,10 +175,13 @@
 async def game_tick_loop(app: FastAPI = None):
     """Main game loop that runs every tick interval."""
     tick_count = 0
-<<<<<<< HEAD
+    # Cache the tick interval to avoid repeated logging
+    tick_interval = get_tick_interval()
+
     while True:
-        # TODO: Implement status/effect ticks using persistence layer
-        logging.info(f"Game tick {tick_count}!")
+        try:
+            # TODO: Implement status/effect ticks using persistence layer
+            logger.info(f"Game tick {tick_count}!")
 
         # Broadcast game tick to all connected players
         tick_data = {
@@ -214,23 +190,6 @@
             "active_players": len(connection_manager.player_websockets),
         }
         await broadcast_game_event("game_tick", tick_data)
-=======
-    # Cache the tick interval to avoid repeated logging
-    tick_interval = get_tick_interval()
->>>>>>> c53b6fb0
-
-    while True:
-        try:
-            # TODO: Implement status/effect ticks using persistence layer
-            logger.info(f"Game tick {tick_count}!")
-
-            # Broadcast game tick to all connected players
-            tick_data = {
-                "tick_number": tick_count,
-                "timestamp": datetime.datetime.utcnow().isoformat(),
-                "active_players": connection_manager.get_active_connection_count(),
-            }
-            await broadcast_game_tick(tick_data)
 
             tick_count += 1
             await asyncio.sleep(tick_interval)
@@ -426,15 +385,10 @@
         if not payload:
             raise HTTPException(status_code=401, detail="Invalid authentication token")
 
-<<<<<<< HEAD
-    # Proceed with the WebSocket connection
-    await handle_websocket_connection(websocket, player_id)
-=======
         # Extract user ID from token payload
         user_id = payload.get("sub")
         if not user_id:
             raise HTTPException(status_code=401, detail="Invalid token format")
->>>>>>> c53b6fb0
 
         # TODO: Verify that the user_id matches the player_id or that the user
         # has permission to access this player's events
@@ -444,12 +398,8 @@
         logger.error(f"Token validation error: {e}")
         raise HTTPException(status_code=401, detail="Invalid authentication token") from None
 
-    # Only define the generator if the token is valid
-    async def event_generator():
-        """Generate Server-Sent Events for the game."""
-        try:
-            # Send initial connection event
-            yield f"data: {json.dumps({'event_type': 'connection_established', 'player_id': player_id, 'timestamp': datetime.datetime.now().isoformat()})}\n\n"
+    # Proceed with the WebSocket connection
+    await handle_websocket_connection(websocket, player_id)
 
             # Keep connection alive with periodic events
             while True:
@@ -462,7 +412,14 @@
             logger.error(f"Error in event generator for player {player_id}: {e}")
             yield f"data: {json.dumps({'event_type': 'error', 'error': 'An internal error occurred', 'timestamp': datetime.datetime.now().isoformat()})}\n\n"
 
-<<<<<<< HEAD
+@app.get("/rooms/{room_id}")
+def get_room(room_id: str):
+    room = app.state.persistence.get_room(room_id)
+    if not room:
+        return {"error": "Room not found"}
+    return room
+
+
 # Player management endpoints
 @app.post("/players", response_model=PlayerRead)
 def create_player(name: str, starting_room_id: str = "arkham_001", current_user: dict = Depends(get_current_user)):
@@ -483,23 +440,23 @@
         created_at=current_time,
         last_active=current_time,
     )
-    app.state.persistence.save_player(player)
-
-    # Convert Player model to PlayerRead schema format
-    return PlayerRead(
-        id=player.player_id,
-        user_id=player.user_id,
-        name=player.name,
-        current_room_id=player.current_room_id,
-        experience_points=player.experience_points,
-        level=player.level,
-        stats=player.get_stats(),
-        inventory=player.get_inventory(),
-        status_effects=player.get_status_effects(),
-        created_at=player.created_at,
-        last_active=player.last_active,
-    )
-
+
+
+@app.get("/game/players/{player_id}", response_model=PlayerRead)
+async def get_player(
+    player_id: str,
+    current_user=Depends(get_current_user),
+    persistence=Depends(get_persistence),
+):
+    """Get player information by ID."""
+    try:
+        player = await persistence.get_player(player_id)
+        if not player:
+            raise HTTPException(status_code=404, detail="Player not found")
+        return PlayerRead.from_orm(player)
+    except Exception as e:
+        logger.error(f"Error retrieving player {player_id}: {e}")
+        raise HTTPException(status_code=500, detail="Internal server error") from e
 
 @app.get("/players", response_model=list[PlayerRead])
 def list_players(current_user: dict = Depends(get_current_user)):
@@ -541,154 +498,6 @@
             )
     return result
 
-
-@app.get("/players/{player_id}", response_model=PlayerRead)
-def get_player(player_id: str, current_user: dict = Depends(get_current_user)):
-    """Get a specific player by ID."""
-    player = app.state.persistence.get_player(player_id)
-    if not player:
-        raise HTTPException(status_code=404, detail="Player not found")
-
-    if hasattr(player, "player_id"):  # Player object
-        return PlayerRead(
-            id=player.player_id,
-            user_id=player.user_id,
-            name=player.name,
-            current_room_id=player.current_room_id,
-            experience_points=player.experience_points,
-            level=player.level,
-            stats=player.get_stats(),
-            inventory=player.get_inventory(),
-            status_effects=player.get_status_effects(),
-            created_at=player.created_at,
-            last_active=player.last_active,
-        )
-    else:  # Dictionary
-        return PlayerRead(
-            id=player["player_id"],
-            user_id=player["user_id"],
-            name=player["name"],
-            current_room_id=player["current_room_id"],
-            experience_points=player["experience_points"],
-            level=player["level"],
-            stats=player["stats"],
-            inventory=player["inventory"],
-            status_effects=player["status_effects"],
-            created_at=player["created_at"],
-            last_active=player["last_active"],
-        )
-
-
-@app.get("/players/name/{player_name}", response_model=PlayerRead)
-def get_player_by_name(player_name: str, current_user: dict = Depends(get_current_user)):
-    """Get a specific player by name."""
-    player = app.state.persistence.get_player_by_name(player_name)
-    if not player:
-        raise HTTPException(status_code=404, detail="Player not found")
-
-    if hasattr(player, "player_id"):  # Player object
-        return PlayerRead(
-            id=player.player_id,
-            user_id=player.user_id,
-            name=player.name,
-            current_room_id=player.current_room_id,
-            experience_points=player.experience_points,
-            level=player.level,
-            stats=player.get_stats(),
-            inventory=player.get_inventory(),
-            status_effects=player.get_status_effects(),
-            created_at=player.created_at,
-            last_active=player.last_active,
-        )
-    else:  # Dictionary
-        return PlayerRead(
-            id=player["player_id"],
-            user_id=player["user_id"],
-            name=player["name"],
-            current_room_id=player["current_room_id"],
-            experience_points=player["experience_points"],
-            level=player["level"],
-            stats=player["stats"],
-            inventory=player["inventory"],
-            status_effects=player["status_effects"],
-            created_at=player["created_at"],
-            last_active=player["last_active"],
-        )
-
-
-@app.delete("/players/{player_id}")
-def delete_player(player_id: str, current_user: dict = Depends(get_current_user)):
-    """Delete a player character."""
-    player = app.state.persistence.get_player(player_id)
-    if not player:
-        raise HTTPException(status_code=404, detail="Player not found")
-
-    # Delete the player from the database
-    success = app.state.persistence.delete_player(player_id)
-    if not success:
-        raise HTTPException(status_code=500, detail="Failed to delete player")
-
-    # Delete player aliases if they exist
-    from .alias_storage import AliasStorage
-
-    alias_storage = AliasStorage()
-    alias_storage.delete_player_aliases(player.name)
-
-    return {"message": f"Player {player.name} has been deleted"}
-
-
-# Player stats and effects endpoints
-@app.post("/players/{player_id}/sanity-loss")
-def apply_sanity_loss(
-    player_id: str, amount: int, source: str = "unknown", current_user: dict = Depends(get_current_user)
-):
-    """Apply sanity loss to a player."""
-    player = app.state.persistence.get_player(player_id)
-    if not player:
-        raise HTTPException(status_code=404, detail="Player not found")
-
-    app.state.persistence.apply_sanity_loss(player, amount, source)
-    return {"message": f"Applied {amount} sanity loss to {player.name}"}
-
-
-@app.post("/players/{player_id}/fear")
-def apply_fear(player_id: str, amount: int, source: str = "unknown", current_user: dict = Depends(get_current_user)):
-    """Apply fear to a player."""
-    player = app.state.persistence.get_player(player_id)
-    if not player:
-        raise HTTPException(status_code=404, detail="Player not found")
-
-    app.state.persistence.apply_fear(player, amount, source)
-    return {"message": f"Applied {amount} fear to {player.name}"}
-=======
-    return StreamingResponse(
-        event_generator(),
-        media_type="text/plain",
-        headers={
-            "Cache-Control": "no-cache",
-            "Connection": "keep-alive",
-            "Content-Type": "text/event-stream",
-        },
-    )
-
-
-@app.get("/game/players/{player_id}", response_model=PlayerRead)
-async def get_player(
-    player_id: str,
-    current_user=Depends(get_current_user),
-    persistence=Depends(get_persistence),
-):
-    """Get player information by ID."""
-    try:
-        player = await persistence.get_player(player_id)
-        if not player:
-            raise HTTPException(status_code=404, detail="Player not found")
-        return PlayerRead.from_orm(player)
-    except Exception as e:
-        logger.error(f"Error retrieving player {player_id}: {e}")
-        raise HTTPException(status_code=500, detail="Internal server error") from e
-
-
 @app.post("/game/players", response_model=PlayerRead)
 async def create_player(
     player_data: dict,
@@ -710,11 +519,12 @@
             room_id=player_data.get("room_id", "arkham_001"),
         )
 
-        await persistence.create_player(player)
-        return PlayerRead.from_orm(player)
-    except Exception as e:
-        logger.error(f"Error creating player: {e}")
-        raise HTTPException(status_code=500, detail="Internal server error") from e
+@app.get("/players/{player_id}", response_model=PlayerRead)
+def get_player(player_id: str, current_user: dict = Depends(get_current_user)):
+    """Get a specific player by ID."""
+    player = app.state.persistence.get_player(player_id)
+    if not player:
+        raise HTTPException(status_code=404, detail="Player not found")
 
 
 # Legacy endpoints for backward compatibility with tests
@@ -724,22 +534,23 @@
     # Use the test's mocked persistence layer if available
     persistence = request.app.state.persistence if request and hasattr(request.app.state, "persistence") else None
 
-    if persistence:
-        room = persistence.get_room(room_id)
-        if room:
-            return room
-        else:
-            return {"error": "Room not found"}
+@app.get("/players/name/{player_name}", response_model=PlayerRead)
+def get_player_by_name(player_name: str, current_user: dict = Depends(get_current_user)):
+    """Get a specific player by name."""
+    player = app.state.persistence.get_player_by_name(player_name)
+    if not player:
+        raise HTTPException(status_code=404, detail="Player not found")
 
     # Fallback mock implementation for tests
     return {"id": room_id, "name": "Test Room"}
 
 
-@app.post("/players")
-async def create_player_legacy(name: str, starting_room_id: str = "arkham_001", request: Request = None):
-    """Create a new player character (legacy endpoint)."""
-    # Use the test's mocked persistence layer if available
-    persistence = request.app.state.persistence if request and hasattr(request.app.state, "persistence") else None
+@app.delete("/players/{player_id}")
+def delete_player(player_id: str, current_user: dict = Depends(get_current_user)):
+    """Delete a player character."""
+    player = app.state.persistence.get_player(player_id)
+    if not player:
+        raise HTTPException(status_code=404, detail="Player not found")
 
     if persistence:
         # Check if player already exists
@@ -760,21 +571,10 @@
             "created_at": "2024-01-01T00:00:00Z",
             "last_active": "2024-01-01T00:00:00Z",
         }
->>>>>>> c53b6fb0
 
         persistence.save_player(player_data)
         return player_data
 
-<<<<<<< HEAD
-@app.post("/players/{player_id}/corruption")
-def apply_corruption(
-    player_id: str, amount: int, source: str = "unknown", current_user: dict = Depends(get_current_user)
-):
-    """Apply corruption to a player."""
-    player = app.state.persistence.get_player(player_id)
-    if not player:
-        raise HTTPException(status_code=404, detail="Player not found")
-=======
     # Fallback implementation
     player_id = str(uuid.uuid4())
     current_time = datetime.datetime.now()
@@ -790,14 +590,17 @@
         "created_at": current_time,
         "last_active": current_time,
     }
->>>>>>> c53b6fb0
-
-
-@app.get("/players")
-async def list_players(request: Request = None):
-    """Get a list of all players."""
-    # Use the test's mocked persistence layer if available
-    persistence = request.app.state.persistence if request and hasattr(request.app.state, "persistence") else None
+
+
+# Player stats and effects endpoints
+@app.post("/players/{player_id}/sanity-loss")
+def apply_sanity_loss(
+    player_id: str, amount: int, source: str = "unknown", current_user: dict = Depends(get_current_user)
+):
+    """Apply sanity loss to a player."""
+    player = app.state.persistence.get_player(player_id)
+    if not player:
+        raise HTTPException(status_code=404, detail="Player not found")
 
     if persistence:
         players = persistence.list_players()
@@ -814,6 +617,12 @@
     # Fallback mock implementation for tests
     return []
 
+@app.post("/players/{player_id}/fear")
+def apply_fear(player_id: str, amount: int, source: str = "unknown", current_user: dict = Depends(get_current_user)):
+    """Apply fear to a player."""
+    player = app.state.persistence.get_player(player_id)
+    if not player:
+        raise HTTPException(status_code=404, detail="Player not found")
 
 @app.get("/players/{player_id}")
 async def get_player_legacy(player_id: str, request: Request = None):
@@ -832,21 +641,22 @@
         else:
             raise HTTPException(status_code=404, detail="Player not found")
 
-    # Fallback mock implementation for tests
-    return {
-        "id": player_id,
-        "name": "TestPlayer",
-        "current_room_id": "arkham_001",
-        "experience_points": 0,
-        "level": 1,
-        "stats": {"health": 100, "sanity": 100, "strength": 10},
-        "inventory": [],
-        "status_effects": [],
-        "created_at": datetime.datetime.utcnow().isoformat(),
-        "last_active": datetime.datetime.utcnow().isoformat(),
-    }
-
-<<<<<<< HEAD
+@app.post("/players/{player_id}/corruption")
+def apply_corruption(
+    player_id: str, amount: int, source: str = "unknown", current_user: dict = Depends(get_current_user)
+):
+    """Apply corruption to a player."""
+    player = app.state.persistence.get_player(player_id)
+    if not player:
+        raise HTTPException(status_code=404, detail="Player not found")
+
+
+@app.get("/players/name/{player_name}")
+async def get_player_by_name(player_name: str, request: Request = None):
+    """Get a specific player by name (legacy endpoint)."""
+    # Use the test's mocked persistence layer if available
+    persistence = request.app.state.persistence if request and hasattr(request.app.state, "persistence") else None
+
 @app.post("/players/{player_id}/occult-knowledge")
 def gain_occult_knowledge(
     player_id: str, amount: int, source: str = "unknown", current_user: dict = Depends(get_current_user)
@@ -855,25 +665,6 @@
     player = app.state.persistence.get_player(player_id)
     if not player:
         raise HTTPException(status_code=404, detail="Player not found")
-=======
->>>>>>> c53b6fb0
-
-@app.get("/players/name/{player_name}")
-async def get_player_by_name(player_name: str, request: Request = None):
-    """Get a specific player by name (legacy endpoint)."""
-    # Use the test's mocked persistence layer if available
-    persistence = request.app.state.persistence if request and hasattr(request.app.state, "persistence") else None
-
-    if persistence:
-        player = persistence.get_player_by_name(player_name)
-        if player:
-            # Convert player_id to id to match expected schema
-            converted_player = player.copy()
-            if "player_id" in converted_player:
-                converted_player["id"] = converted_player.pop("player_id")
-            return converted_player
-        else:
-            raise HTTPException(status_code=404, detail="Player not found")
 
     # Fallback mock implementation for tests
     return {
@@ -890,20 +681,12 @@
     }
 
 
-<<<<<<< HEAD
 @app.post("/players/{player_id}/heal")
 def heal_player(player_id: str, amount: int, current_user: dict = Depends(get_current_user)):
     """Heal a player's health."""
     player = app.state.persistence.get_player(player_id)
     if not player:
         raise HTTPException(status_code=404, detail="Player not found")
-=======
-@app.delete("/players/{player_id}")
-async def delete_player(player_id: str, request: Request = None):
-    """Delete a player character (legacy endpoint)."""
-    # Use the test's mocked persistence layer if available
-    persistence = request.app.state.persistence if request and hasattr(request.app.state, "persistence") else None
->>>>>>> c53b6fb0
 
     if persistence:
         # Check if player exists
@@ -915,7 +698,6 @@
         persistence.delete_player(player_id)
         return {"message": f"Player {player_id} has been deleted"}
 
-<<<<<<< HEAD
 @app.post("/players/{player_id}/damage")
 def damage_player(
     player_id: str, amount: int, damage_type: str = "physical", current_user: dict = Depends(get_current_user)
@@ -924,10 +706,6 @@
     player = app.state.persistence.get_player(player_id)
     if not player:
         raise HTTPException(status_code=404, detail="Player not found")
-=======
-    # Fallback mock implementation for tests
-    return {"message": f"Player {player_id} has been deleted"}
->>>>>>> c53b6fb0
 
 
 # WebSocket endpoint alias for tests (using the main websocket_handler)
