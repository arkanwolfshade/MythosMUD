--- conflicted
+++ resolved
@@ -581,11 +581,7 @@
                     # Load containers for this room
                     containers = []
                     try:
-<<<<<<< HEAD
                         from server.services.environmental_container_loader import EnvironmentalContainerLoader
-=======
-                        from .services.environmental_container_loader import EnvironmentalContainerLoader
->>>>>>> 9a8297bd
 
                         container_loader = EnvironmentalContainerLoader(persistence=self)
                         containers_data = container_loader.load_containers_for_room(room_id)
@@ -2139,11 +2135,7 @@
             ValidationError: If validation fails
             DatabaseError: If database operation fails
         """
-<<<<<<< HEAD
         from server.container_persistence import create_container
-=======
-        from .container_persistence import create_container
->>>>>>> 9a8297bd
 
         with self._lock, self._get_connection() as conn:
             container = create_container(
@@ -2175,11 +2167,7 @@
         Raises:
             DatabaseError: If database operation fails
         """
-<<<<<<< HEAD
         from server.container_persistence import get_container
-=======
-        from .container_persistence import get_container
->>>>>>> 9a8297bd
 
         with self._lock, self._get_connection() as conn:
             container = get_container(conn, container_id)
@@ -2198,11 +2186,7 @@
         Raises:
             DatabaseError: If database operation fails
         """
-<<<<<<< HEAD
-        from server.container_persistence import get_containers_by_room_id
-=======
         from .container_persistence import get_containers_by_room_id
->>>>>>> 9a8297bd
 
         with self._lock, self._get_connection() as conn:
             containers = get_containers_by_room_id(conn, room_id)
@@ -2221,11 +2205,7 @@
         Raises:
             DatabaseError: If database operation fails
         """
-<<<<<<< HEAD
-        from server.container_persistence import get_containers_by_entity_id
-=======
         from .container_persistence import get_containers_by_entity_id
->>>>>>> 9a8297bd
 
         with self._lock, self._get_connection() as conn:
             containers = get_containers_by_entity_id(conn, entity_id)
@@ -2254,11 +2234,7 @@
             ValidationError: If validation fails
             DatabaseError: If database operation fails
         """
-<<<<<<< HEAD
         from server.container_persistence import update_container
-=======
-        from .container_persistence import update_container
->>>>>>> 9a8297bd
 
         with self._lock, self._get_connection() as conn:
             container = update_container(conn, container_id, items_json, lock_state, metadata_json)
@@ -2274,11 +2250,7 @@
         Returns:
             list[dict[str, Any]]: List of decayed container data
         """
-<<<<<<< HEAD
         from server.persistence.container_persistence import get_decayed_containers as _get_decayed_containers
-=======
-        from .persistence.container_persistence import get_decayed_containers as _get_decayed_containers
->>>>>>> 9a8297bd
 
         with self._lock, self._get_connection() as conn:
             containers = _get_decayed_containers(conn, current_time)
@@ -2297,11 +2269,7 @@
         Raises:
             DatabaseError: If database operation fails
         """
-<<<<<<< HEAD
         from server.container_persistence import delete_container
-=======
-        from .container_persistence import delete_container
->>>>>>> 9a8297bd
 
         with self._lock, self._get_connection() as conn:
             return delete_container(conn, container_id)
