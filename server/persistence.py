--- conflicted
+++ resolved
@@ -86,38 +86,10 @@
         self._load_room_cache()
 
     def _setup_logger(self):
-<<<<<<< HEAD
-        logger = logging.getLogger("PersistenceLayer")
-        logger.setLevel(logging.INFO)
-
-        # Create log directory if it doesn't exist
-        # Resolve path relative to project root if it's a relative path
-        if not os.path.isabs(self.log_path):
-            # Get the project root (two levels up from server directory)
-            server_dir = os.path.dirname(os.path.abspath(__file__))
-            project_root = os.path.dirname(server_dir)
-            # Ensure the path is relative to project root, not current working directory
-            if self.log_path.startswith("tests/"):
-                self.log_path = os.path.join(project_root, self.log_path)
-            else:
-                self.log_path = os.path.join(project_root, self.log_path)
-
-        log_dir = os.path.dirname(self.log_path)
-        if log_dir and not os.path.exists(log_dir):
-            os.makedirs(log_dir, exist_ok=True)
-
-        fh = logging.FileHandler(self.log_path)
-        formatter = logging.Formatter("%(asctime)s %(levelname)s %(message)s")
-        fh.setFormatter(formatter)
-        if not logger.handlers:
-            logger.addHandler(fh)
-        return logger
-=======
         # Use centralized logging configuration
         from .logging_config import get_logger
 
         return get_logger("PersistenceLayer")
->>>>>>> c53b6fb0
 
     def _log(self, msg: str):
         self._logger.info(msg)
