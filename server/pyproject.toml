--- conflicted
+++ resolved
@@ -1,8 +1,3 @@
-<<<<<<< HEAD
-# Tool configurations for MythosMUD server
-# This file contains tool configurations only - no project definition
-# to prevent uv from creating separate environments
-=======
 [project]
 name = "mythosmud-server"
 version = "0.1.0"
@@ -17,6 +12,7 @@
     "httpx==0.28.1",
     "passlib==1.7.4",
     "python-jose==3.5.0",
+    "bcrypt>=4.3.0",
 ]
 
 [project.optional-dependencies]
@@ -27,7 +23,6 @@
     "ruff==0.12.5",
     "flake8==7.3.0",
 ]
->>>>>>> f333ddb3
 
 [tool.ruff]
 target-version = "py311"
