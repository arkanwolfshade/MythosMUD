"""
Legacy real-time communication utilities for MythosMUD.

NOTE: All real-time connection, WebSocket, and SSE logic has been migrated to
`realtime/` package. This file now only contains utility functions still
required by other modules.
"""

<<<<<<< HEAD
import logging
=======
import asyncio
import json
>>>>>>> c53b6fb0
import os

from .config_loader import get_config
<<<<<<< HEAD
=======
from .logging_config import get_logger
from .models import Player
>>>>>>> c53b6fb0

logger = get_logger(__name__)


def load_motd() -> str:
    """
    Load the Message of the Day from the configured file.

    Returns:
        str: The MOTD content, or a default message if file cannot be loaded
    """
    try:
        config = get_config()
        motd_file = config.get("motd_file", "./data/motd.txt")

        # Resolve relative path from server directory to project root
        server_dir = os.path.dirname(os.path.abspath(__file__))
        project_root = os.path.dirname(server_dir)
        motd_path = os.path.join(project_root, motd_file.replace("./", ""))

        if os.path.exists(motd_path):
            with open(motd_path, encoding="utf-8") as f:
                return f.read().strip()
        else:
            logger.warning(f"MOTD file not found: {motd_path}")
            return "Welcome to MythosMUD - Enter the realm of forbidden knowledge..."

    except Exception as e:
        logger.error(f"Error loading MOTD: {e}")
        return "Welcome to MythosMUD - Enter the realm of forbidden knowledge..."<|MERGE_RESOLUTION|>--- conflicted
+++ resolved
@@ -6,20 +6,14 @@
 required by other modules.
 """
 
-<<<<<<< HEAD
-import logging
-=======
 import asyncio
 import json
->>>>>>> c53b6fb0
+import logging
 import os
 
 from .config_loader import get_config
-<<<<<<< HEAD
-=======
 from .logging_config import get_logger
 from .models import Player
->>>>>>> c53b6fb0
 
 logger = get_logger(__name__)
 
