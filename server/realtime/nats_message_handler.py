"""
NATS message handler for MythosMUD chat system.

This module handles incoming NATS messages and broadcasts them to WebSocket clients.
It replaces the previous Redis message handler with NATS-based messaging.
"""

from datetime import UTC, datetime
from types import SimpleNamespace
from typing import TYPE_CHECKING, Any
from unittest.mock import Mock

from ..logging.enhanced_logging_config import get_logger
from ..middleware.metrics_collector import metrics_collector
from ..realtime.circuit_breaker import CircuitBreaker, CircuitBreakerOpen
from ..realtime.dead_letter_queue import DeadLetterMessage, DeadLetterQueue
from ..realtime.envelope import build_event
from ..realtime.nats_retry_handler import NATSRetryHandler
from .connection_manager import (
    get_global_connection_manager as _get_global_connection_manager,
)
from .connection_manager import resolve_connection_manager as _resolve_connection_manager
from .connection_manager import set_global_connection_manager as _set_connection_manager_bridge

logger = get_logger("communications.nats_message_handler")

if TYPE_CHECKING:
    from ..services.user_manager import UserManager


# Legacy compatibility scaffolding --------------------------------------------------
# Several older test suites still patch module-level attributes instead of using the
# container injector. We expose a placeholder object whose methods can be monkey
# patched while the runtime falls back to the live connection manager when present.


SUPPRESS_ECHO_MESSAGE_IDS: set[str] = set()

# Human reader: Centralize channel policy sets to keep mute filtering consistent with
# the teachings of the Arkham communications thesis.
# AI reader: Shared constants ensure mute/echo logic stays synchronized across helpers.
<<<<<<< HEAD
MUTE_SENSITIVE_CHANNELS = frozenset({"say", "local", "emote", "pose", "whisper", "global", "system", "admin"})
ECHO_SENDER_CHANNELS = frozenset({"local", "emote", "pose"})
=======
MUTE_SENSITIVE_CHANNELS = frozenset({"local", "emote", "pose", "whisper", "global", "system", "admin"})
ECHO_SENDER_CHANNELS = frozenset({"say", "local", "emote", "pose"})
>>>>>>> e7b9b284


async def _not_configured_async(*_args: Any, **_kwargs: Any) -> None:
    """
    Placeholder coroutine used when no connection manager has been registered.

    Human reader: ensures legacy tests that patch individual methods still have a
    concrete attribute to override instead of encountering AttributeError.
    """
    raise RuntimeError("Connection manager has not been configured")


_LEGACY_CONNECTION_MANAGER_STUB = SimpleNamespace(
    broadcast_global=_not_configured_async,
    broadcast_global_event=_not_configured_async,
    broadcast_room_event=_not_configured_async,
    send_personal_message=_not_configured_async,
)

# The module-level attribute defaults to a stub so unittest.patch can locate members.
connection_manager: Any = _LEGACY_CONNECTION_MANAGER_STUB


def set_global_connection_manager(manager: Any | None) -> None:
    """
    Update the module-level connection_manager reference for legacy compatibility.

    Args:
        manager: Connection manager instance to expose (or None to clear)
    """
    global connection_manager
    connection_manager = manager if manager is not None else _LEGACY_CONNECTION_MANAGER_STUB
    # Keep the runtime bridge in sync so both modules expose the same instance.
    _set_connection_manager_bridge(manager)


class NATSMessageHandler:
    """
    Handler for processing NATS messages and broadcasting to WebSocket clients.

    This handler subscribes to NATS subjects for chat messages and broadcasts
    them to the appropriate WebSocket clients based on room and channel.
    """

    def __init__(
        self,
        nats_service,
        subject_manager=None,
        connection_manager=None,
        user_manager: "UserManager | None" = None,
    ):
        """
        Initialize NATS message handler with error boundaries.

        Args:
            nats_service: NATS service instance for subscribing to subjects
            subject_manager: NATSSubjectManager instance for standardized subscription patterns
            connection_manager: ConnectionManager instance for broadcasting to WebSocket clients
            user_manager: UserManager instance used for mute lookups (defaults to global singleton)

        AI: Initializes retry handler, DLQ, and circuit breaker for resilience.
        AI Agent: connection_manager injected via constructor to eliminate global singleton dependency
        """
        logger.info("NATSMessageHandler __init__ called - ENHANCED LOGGING TEST")
        self.nats_service = nats_service
        self.subject_manager = subject_manager
        self._connection_manager = connection_manager  # AI Agent: Injected dependency, not global
        self.user_manager = user_manager
        self.subscriptions: dict[str, bool] = {}

        # Sub-zone subscription tracking for local channels
        self.subzone_subscriptions: dict[str, int] = {}  # subzone -> subscription_count
        self.player_subzone_subscriptions: dict[str, str] = {}  # player_id -> subzone

        # NEW: Error boundary components (CRITICAL-4)
        # AI: These components work together to provide resilient message delivery
        from datetime import timedelta

        self.retry_handler = NATSRetryHandler(max_retries=3, base_delay=1.0, max_delay=30.0)
        self.dead_letter_queue = DeadLetterQueue()  # Uses environment-aware path
        self.circuit_breaker = CircuitBreaker(failure_threshold=5, timeout=timedelta(seconds=60), success_threshold=2)
        self.metrics = metrics_collector  # Shared global metrics instance

        logger.info(
            "NATS message handler initialized with error boundaries",
            retry_max_attempts=3,
            circuit_failure_threshold=5,
            # DLQ path is environment-aware via DeadLetterQueue initialization
        )

    @property
    def connection_manager(self):
        # Prefer explicitly injected manager
<<<<<<< HEAD
        resolved = _resolve_connection_manager(self._connection_manager)
        if resolved is not None:
            return resolved

        # Next honour module-level patches applied in legacy tests
=======
        if self._connection_manager is not None:
            resolved = _resolve_connection_manager(self._connection_manager)
            if resolved is not None:
                return resolved

        # Next honour module-level bridges applied via set_global_connection_manager.
>>>>>>> e7b9b284
        if connection_manager is not _LEGACY_CONNECTION_MANAGER_STUB:
            return _resolve_connection_manager(connection_manager)

        # Finally consult the connection_manager module's global reference
        fallback = _resolve_connection_manager(_get_global_connection_manager())
        if fallback is not None:
            return fallback

        # No concrete manager available; return the stub so patched methods remain usable
        return _LEGACY_CONNECTION_MANAGER_STUB

    @connection_manager.setter
    def connection_manager(self, value):
        self._connection_manager = value

    async def start(self, enable_event_subscriptions: bool = True):
        """
        Start the NATS message handler and subscribe to subjects.

        Args:
            enable_event_subscriptions: Whether to subscribe to event subjects

        Returns:
            True if started successfully, False otherwise
        """
        logger.info("NATS message handler start() called - ENHANCED LOGGING TEST")
        try:
            logger.info("About to call _subscribe_to_chat_subjects()", debug=True)
            # Subscribe to chat message subjects
            await self._subscribe_to_chat_subjects()
            logger.info("Finished _subscribe_to_chat_subjects()", debug=True)

            # Subscribe to event subjects if enabled
            if enable_event_subscriptions:
                await self.subscribe_to_event_subjects()

            logger.info(
                "NATS message handler started successfully", event_subscriptions_enabled=enable_event_subscriptions
            )
            return True
        except Exception as e:
            logger.error("Failed to start NATS message handler", error=str(e))
            return False

    async def stop(self):
        """
        Stop the NATS message handler and unsubscribe from subjects.

        Returns:
            True if stopped successfully, False otherwise
        """
        try:
            # Unsubscribe from all subjects
            for subject in list(self.subscriptions.keys()):
                await self._unsubscribe_from_subject(subject)
            logger.info("NATS message handler stopped successfully")
            return True
        except Exception as e:
            logger.error("Error stopping NATS message handler", error=str(e))
            return False

    async def _subscribe_to_chat_subjects(self):
        """Subscribe to all chat-related NATS subjects using standardized patterns."""
        if self.subject_manager:
            # Use NATSSubjectManager for standardized subscription patterns
            await self._subscribe_to_standardized_chat_subjects()
        else:
            # Fallback to legacy hardcoded patterns for backward compatibility
            await self._subscribe_to_legacy_chat_subjects()

    async def _subscribe_to_standardized_chat_subjects(self):
        """
        Subscribe to chat subjects using NATSSubjectManager patterns.

        This method retrieves subscription patterns from the subject manager
        to ensure consistency with the pattern definitions and reduces
        the risk of typos or mismatches between publishing and subscribing.

        AI: Uses subject manager to generate subscription patterns dynamically.
        AI: Includes legacy patterns for backward compatibility during migration.
        """
        logger.info(
            "Starting _subscribe_to_standardized_chat_subjects - subscribing to standardized chat subjects", debug=True
        )

        # Get standardized chat subscription patterns from subject manager
        subscription_patterns = self.subject_manager.get_chat_subscription_patterns()

        # Add legacy patterns for backward compatibility
        # TODO: Remove these after full migration to standardized patterns
        legacy_patterns = [
            "chat.local.*",  # Local messages per room (legacy)
            "chat.party.*",  # Party messages per party
            "chat.admin",  # Admin messages
        ]

        # Combine standardized and legacy patterns
        all_patterns = subscription_patterns + legacy_patterns

        logger.info(
            "Subscribing to chat subjects",
            standardized_count=len(subscription_patterns),
            legacy_count=len(legacy_patterns),
            total_count=len(all_patterns),
        )

        for pattern in all_patterns:
            logger.info("About to subscribe to pattern", pattern=pattern, debug=True)
            await self._subscribe_to_subject(pattern)

        logger.info("Finished _subscribe_to_standardized_chat_subjects", debug=True)

    async def _subscribe_to_legacy_chat_subjects(self):
        """Subscribe to chat subjects using legacy hardcoded patterns."""
        subjects = [
            "chat.say.*",  # Say messages per room
            "chat.local.*",  # Local messages per room (for backward compatibility)
            "chat.local.subzone.*",  # Local messages per subzone
            "chat.emote.*",  # Emote messages per room
            "chat.pose.*",  # Pose messages per room
            "chat.global",  # Global messages
            "chat.party.*",  # Party messages per party
            "chat.whisper.player.*",  # Whisper messages per player
            "chat.system",  # System messages
            "chat.admin",  # Admin messages
            # Combat event subjects (moved to event subjects to avoid duplicates)
        ]

        logger.info("Starting _subscribe_to_legacy_chat_subjects - subscribing to legacy chat subjects", debug=True)
        for subject in subjects:
            logger.info("About to subscribe to legacy subject", subject=subject, debug=True)
            await self._subscribe_to_subject(subject)
        logger.info("Finished _subscribe_to_legacy_chat_subjects", debug=True)

    async def _subscribe_to_subject(self, subject: str):
        """Subscribe to a specific NATS subject."""
        try:
            logger.info("Attempting to subscribe to NATS subject", subject=subject, debug=True)
            success = await self.nats_service.subscribe(subject, self._handle_nats_message)
            if success:
                self.subscriptions[subject] = True
                logger.info("Successfully subscribed to NATS subject", subject=subject, debug=True)
                return True
            else:
                logger.error("Failed to subscribe to NATS subject", subject=subject, debug=True)
                return False
        except Exception as e:
            logger.error("Error subscribing to NATS subject", subject=subject, error=str(e), debug=True)
            return False

    async def _unsubscribe_from_subject(self, subject: str):
        """Unsubscribe from a specific NATS subject."""
        try:
            success = await self.nats_service.unsubscribe(subject)
            if success:
                if subject in self.subscriptions:
                    del self.subscriptions[subject]
                logger.info("Unsubscribed from NATS subject")
                return True
            else:
                logger.error("Failed to unsubscribe from NATS subject")
                return False
        except Exception as e:
            logger.error("Error unsubscribing from NATS subject", subject=subject, error=str(e))
            return False

    async def _handle_nats_message(self, message_data: dict[str, Any]):
        """
        Handle incoming NATS message with error boundaries.

        Wraps message processing with retry logic, circuit breaker,
        and dead letter queue for resilient delivery.

        Args:
            message_data: Message data from NATS

        AI: Entry point with full error boundary protection.
        """
        logger.info("_handle_nats_message called", message_data=message_data, debug=True)
        channel = message_data.get("channel", "unknown")
        message_id = message_data.get("message_id", "unknown")

        try:
            # Process through circuit breaker
            # AI: Circuit breaker fails fast when service is degraded
            await self.circuit_breaker.call(self._process_message_with_retry, message_data)

            # Record successful processing
            self.metrics.record_message_processed(channel)

        except CircuitBreakerOpen as e:
            # Circuit is open, add to DLQ immediately
            logger.error("Circuit breaker open, message added to DLQ", message_id=message_id, error=str(e))

            dlq_message = DeadLetterMessage(
                subject=channel,
                data=message_data,
                error=str(e),
                timestamp=datetime.now(UTC),
                retry_count=0,
                original_headers={"reason": "circuit_open"},
            )
            self.dead_letter_queue.enqueue(dlq_message)

            self.metrics.record_message_dlq(channel)

        except Exception as e:
            # Unexpected error - should not happen if retry logic works correctly
            logger.critical(
                "Unhandled error in message processing - this indicates a bug!",
                message_id=message_id,
                error=str(e),
                exc_info=True,
            )

            # Add to DLQ as last resort
            dlq_message = DeadLetterMessage(
                subject=channel,
                data=message_data,
                error=str(e),
                timestamp=datetime.now(UTC),
                retry_count=0,
                original_headers={"reason": "unhandled_exception"},
            )
            self.dead_letter_queue.enqueue(dlq_message)

            self.metrics.record_message_failed(channel, type(e).__name__)

    async def _process_message_with_retry(self, message_data: dict[str, Any]):
        """
        Process message with retry logic.

        Attempts message processing with exponential backoff on failures.
        If all retries fail, adds message to dead letter queue.

        Args:
            message_data: Message data to process

        Raises:
            Exception: If message processing fails after all retries

        AI: This method is called by circuit breaker, retries on transient failures.
        """
        channel = message_data.get("channel", "unknown")

        # Attempt processing with retry
        success, result = await self.retry_handler.retry_with_backoff(self._process_single_message, message_data)

        if not success:
            # All retries exhausted, add to DLQ
            logger.error(
                "Message failed after all retries, adding to DLQ",
                message_id=message_data.get("message_id"),
                error=str(result),
            )

            dlq_message = DeadLetterMessage(
                subject=channel,
                data=message_data,
                error=str(result),
                timestamp=datetime.now(UTC),
                retry_count=self.retry_handler.max_retries,
                original_headers={"channel": channel},
            )
            self.dead_letter_queue.enqueue(dlq_message)

            self.metrics.record_message_dlq(channel)
            self.metrics.record_message_failed(channel, type(result).__name__)

            # Re-raise to trigger circuit breaker
            raise result

    async def _process_single_message(self, message_data: dict[str, Any]):
        """
        Process a single NATS message (original logic, can raise exceptions).

        Args:
            message_data: Message data from NATS

        Raises:
            ValueError: If required fields are missing
            Exception: Any processing error

        AI: This is the core processing logic - exceptions trigger retries.
        """
        logger.debug("=== NATS MESSAGE HANDLER DEBUG: Processing message ===")
        logger.debug(
            "NATS message received",
            message_data=message_data,
            message_type=type(message_data).__name__,
            message_keys=list(message_data.keys()) if isinstance(message_data, dict) else None,
        )

        # Check if this is an event message
        if message_data.get("event_type"):
            await self._handle_event_message(message_data)
            return

        # Handle chat messages (existing logic)
        # Extract message details
        channel = message_data.get("channel")
        room_id = message_data.get("room_id")
        party_id = message_data.get("party_id")
        target_player_id = message_data.get("target_player_id")
        sender_id = message_data.get("sender_id")
        sender_name = message_data.get("sender_name")
        content = message_data.get("content")
        message_id = message_data.get("message_id")
        timestamp = message_data.get("timestamp")
        target_id = message_data.get("target_id")
        target_name = message_data.get("target_name")

        # For whisper messages, ensure target_player_id is set from target_id
        # (chat_service publishes "target_id" but broadcasting expects "target_player_id")
        if channel == "whisper" and target_id and not target_player_id:
            target_player_id = target_id

        # Validate required fields
        if not all([channel, sender_id, sender_name, content, message_id]):
            logger.warning("Invalid NATS message - missing required fields", message_data=message_data)
            raise ValueError("Missing required message fields")

        # Type narrowing for mypy - only assert fields validated above
        assert isinstance(channel, str), "channel must be str"
        assert isinstance(sender_name, str), "sender_name must be str"
        assert isinstance(content, str), "content must be str"
        assert isinstance(sender_id, str), "sender_id must be str"

        # Format message content based on channel type
        formatted_message = self._format_message_content(channel, sender_name, content)

        # Create WebSocket event
        chat_event = build_event(
            "chat_message",
            {
                "sender_id": str(sender_id),
                "player_name": sender_name,
                "channel": channel,
                "message": formatted_message,
                "message_id": message_id,
                "timestamp": timestamp,
                "target_id": target_id,
                "target_name": target_name,
            },
            player_id=str(sender_id),
        )

        # Broadcast based on channel type
        # AI: This can raise exceptions if broadcasting fails
        # Provide defaults for optional parameters
        await self._broadcast_by_channel_type(
            channel,
            chat_event,
            room_id or "",
            party_id or "",
            target_player_id or "",
            sender_id,
        )

    async def _broadcast_by_channel_type(
        self, channel: str, chat_event: dict, room_id: str, party_id: str, target_player_id: str, sender_id: str
    ):
        """
        Broadcast message based on channel type using strategy pattern.

        Args:
            channel: Channel type (say, local, emote, pose, global, party, whisper, system, admin)
            chat_event: WebSocket event to broadcast
            room_id: Room ID for room-based channels
            party_id: Party ID for party-based channels
            target_player_id: Target player ID for whisper messages
            sender_id: Sender player ID
        """
        try:
            # Import here to avoid circular imports
            from .channel_broadcasting_strategies import channel_strategy_factory

            # Get strategy for channel type and execute broadcast
            strategy = channel_strategy_factory.get_strategy(channel)
            await strategy.broadcast(chat_event, room_id, party_id, target_player_id, sender_id, self)

        except Exception as e:
            logger.error(
                "Error broadcasting message by channel type",
                error=str(e),
                channel=channel,
                room_id=room_id,
                party_id=party_id,
                target_player_id=target_player_id,
            )

    async def _broadcast_to_room_with_filtering(self, room_id: str, chat_event: dict, sender_id: str, channel: str):
        """
        Broadcast room-based messages with server-side filtering.

        This method ensures that players only receive messages from their current room,
        reducing network traffic and client load by filtering on the server side.

        Args:
            room_id: Room ID where the message originated
            chat_event: WebSocket event to broadcast
            sender_id: Sender player ID
            channel: Channel type (say, local, emote, pose)
        """
        logger.debug(
            "=== BROADCAST FILTERING DEBUG: Starting room broadcast ===",
            room_id=room_id,
            sender_id=sender_id,
            channel=channel,
        )

        try:
            # Get all players subscribed to this room
            canonical_id = self.connection_manager._canonical_room_id(room_id) or room_id
            logger.debug(
                "=== BROADCAST FILTERING DEBUG: Room ID resolution ===",
                room_id=room_id,
                canonical_id=canonical_id,
                sender_id=sender_id,
                channel=channel,
            )

            targets: set[str] = set()

            if canonical_id in self.connection_manager.room_subscriptions:
                targets.update(self.connection_manager.room_subscriptions[canonical_id])
                logger.debug(
                    "=== BROADCAST FILTERING DEBUG: Added canonical room subscribers ===",
                    room_id=room_id,
                    canonical_id=canonical_id,
                    canonical_subscribers=list(self.connection_manager.room_subscriptions[canonical_id]),
                    sender_id=sender_id,
                    channel=channel,
                )
            if room_id != canonical_id and room_id in self.connection_manager.room_subscriptions:
                targets.update(self.connection_manager.room_subscriptions[room_id])
                logger.debug(
                    "=== BROADCAST FILTERING DEBUG: Added original room subscribers ===",
                    room_id=room_id,
                    original_subscribers=list(self.connection_manager.room_subscriptions[room_id]),
                    sender_id=sender_id,
                    channel=channel,
                )

            logger.debug(
                "=== BROADCAST FILTERING DEBUG: Total targets before filtering ===",
                room_id=room_id,
                sender_id=sender_id,
                channel=channel,
                total_targets=list(targets),
                target_count=len(targets),
            )

            user_manager = self._get_user_manager()

            logger.debug(
                "=== BROADCAST FILTERING DEBUG: Created UserManager instance ===",
                room_id=room_id,
                sender_id=sender_id,
                channel=channel,
            )

            # Pre-load mute data for all potential receivers to ensure consistency
            receiver_ids = [pid for pid in targets if pid != sender_id]
            if receiver_ids:
                logger.debug(
                    "=== BROADCAST FILTERING DEBUG: Pre-loading mute data for receivers ===",
                    room_id=room_id,
                    sender_id=sender_id,
                    channel=channel,
                    receiver_count=len(receiver_ids),
                )
                for receiver_id in receiver_ids:
                    try:
                        user_manager.load_player_mutes(receiver_id)
                        logger.debug(
                            "=== BROADCAST FILTERING DEBUG: Loaded mute data for receiver ===",
                            room_id=room_id,
                            sender_id=sender_id,
                            channel=channel,
                            receiver_id=receiver_id,
                        )
                    except Exception as e:
                        logger.warning(
                            "Failed to load mute data for receiver",
                            room_id=room_id,
                            sender_id=sender_id,
                            channel=channel,
                            receiver_id=receiver_id,
                            error=str(e),
                        )

            event_type = chat_event.get("event_type") if isinstance(chat_event, dict) else None
            if not event_type and isinstance(chat_event, dict):
                event_type = chat_event.get("type")

            chat_event_data = {}
            if isinstance(chat_event, dict):
                potential_data = chat_event.get("data")
                if isinstance(potential_data, dict):
                    chat_event_data = potential_data

            sender_already_notified = False
            message_id = None
            suppress_registry_hit = False
            if chat_event_data:
                message_id = chat_event_data.get("id")
                sender_already_notified = bool(chat_event_data.get("echo_sent"))
                if message_id in SUPPRESS_ECHO_MESSAGE_IDS:
                    sender_already_notified = True
                    suppress_registry_hit = True
                    SUPPRESS_ECHO_MESSAGE_IDS.discard(message_id)

            # Filter players based on their current room and mute status
            filtered_targets = []
            mute_sensitive_channels = MUTE_SENSITIVE_CHANNELS
            for player_id in targets:
                logger.debug(
                    "=== BROADCAST FILTERING DEBUG: Processing target player ===",
                    room_id=room_id,
                    sender_id=sender_id,
                    target_player_id=player_id,
                    channel=channel,
                )

                if player_id == sender_id:
                    logger.debug(
                        "=== BROADCAST FILTERING DEBUG: Skipping sender ===",
                        room_id=room_id,
                        sender_id=sender_id,
                        target_player_id=player_id,
                        channel=channel,
                    )
                    continue  # Skip sender

                # Check if player is currently in the message's room
                is_in_room = self._is_player_in_room(player_id, room_id)
                logger.debug(
                    "=== BROADCAST FILTERING DEBUG: Player in room check ===",
                    room_id=room_id,
                    sender_id=sender_id,
                    target_player_id=player_id,
                    is_in_room=is_in_room,
                    channel=channel,
                )

                if not is_in_room:
                    logger.debug(
                        "Filtered out player not in room",
                        player_id=player_id,
                        message_room_id=room_id,
                        channel=channel,
                    )
                    continue

                should_apply_mute = channel in mute_sensitive_channels or (channel == "say" and message_id is None)
                is_muted = False

                if should_apply_mute:
                    patched_mute_checker = getattr(self, "_is_player_muted_by_receiver", None)
                    if isinstance(patched_mute_checker, Mock):
                        is_muted = patched_mute_checker(player_id, sender_id)
                    else:
                        # Check if the receiving player has muted the sender using the shared UserManager instance
                        is_muted = self._is_player_muted_by_receiver_with_user_manager(
                            user_manager, player_id, sender_id
                        )
                    logger.debug(
                        "=== BROADCAST FILTERING DEBUG: Mute check result ===",
                        room_id=room_id,
                        sender_id=sender_id,
                        target_player_id=player_id,
                        is_muted=is_muted,
                        channel=channel,
                    )

                    if channel in {"emote", "pose"}:
                        logger.info(
                            "Emote mute filtering evaluation",
                            receiver_id=player_id,
                            sender_id=sender_id,
                            is_muted=is_muted,
                            channel=channel,
                        )
                else:
                    logger.debug(
                        "=== BROADCAST FILTERING DEBUG: Mute check skipped for channel ===",
                        room_id=room_id,
                        sender_id=sender_id,
                        target_player_id=player_id,
                        channel=channel,
                    )

                if should_apply_mute and is_muted:
                    logger.debug(
                        "Filtered out message due to mute",
                        receiver_id=player_id,
                        sender_id=sender_id,
                        channel=channel,
                    )
                    continue

                logger.debug(
                    "=== BROADCAST FILTERING DEBUG: Player passed all filters ===",
                    room_id=room_id,
                    sender_id=sender_id,
                    target_player_id=player_id,
                    channel=channel,
                )
                filtered_targets.append(player_id)

            logger.debug(
                "=== BROADCAST FILTERING DEBUG: Final filtered targets ===",
                room_id=room_id,
                sender_id=sender_id,
                channel=channel,
                filtered_targets=filtered_targets,
                filtered_count=len(filtered_targets),
            )

            # Send message only to filtered players
            for player_id in filtered_targets:
                logger.debug(
                    "=== BROADCAST FILTERING DEBUG: Sending message to player ===",
                    room_id=room_id,
                    sender_id=sender_id,
                    target_player_id=player_id,
                    channel=channel,
                )
                await self.connection_manager.send_personal_message(player_id, chat_event)

            # Echo emotes/poses back to the sender so they see their own action
<<<<<<< HEAD
            event_type = chat_event.get("event_type") or chat_event.get("type")
            chat_event_data = chat_event.get("data") if isinstance(chat_event, dict) else {}
            # When messages originate from the local node, the chat service marks that the sender already received a copy.
            sender_already_notified = False
            message_id = None
            if isinstance(chat_event_data, dict):
                message_id = chat_event_data.get("id")
=======
            if isinstance(chat_event_data, dict):
>>>>>>> e7b9b284
                logger.debug(
                    "=== BROADCAST FILTERING DEBUG: Chat event data keys ===",
                    data_keys=list(chat_event_data.keys()),
                    message_id=message_id,
<<<<<<< HEAD
                    suppress_registry_hit=message_id in SUPPRESS_ECHO_MESSAGE_IDS if message_id else False,
=======
                    suppress_registry_hit=suppress_registry_hit,
>>>>>>> e7b9b284
                )
                sender_already_notified = bool(chat_event_data.get("echo_sent"))
                if message_id in SUPPRESS_ECHO_MESSAGE_IDS:
                    sender_already_notified = True
                    SUPPRESS_ECHO_MESSAGE_IDS.discard(message_id)

            should_echo_sender = channel in ECHO_SENDER_CHANNELS and event_type == "chat_message"

            needs_sender_echo = False
            if should_echo_sender:
                if filtered_targets:
                    needs_sender_echo = True
                elif not sender_already_notified:
                    needs_sender_echo = True

            if needs_sender_echo:
                try:
                    await self.connection_manager.send_personal_message(sender_id, chat_event)
                    logger.debug(
                        "=== BROADCAST FILTERING DEBUG: Echoed message to sender ===",
                        room_id=room_id,
                        sender_id=sender_id,
                        channel=channel,
                    )
                except Exception as echo_error:
                    logger.warning(
                        "Failed to echo message to sender",
                        sender_id=sender_id,
                        room_id=room_id,
                        channel=channel,
                        error=str(echo_error),
                    )

            should_echo_sender = (
                channel in ECHO_SENDER_CHANNELS and event_type == "chat_message" and message_id is not None
            )

            needs_sender_echo = False
            if should_echo_sender:
                if filtered_targets:
                    needs_sender_echo = True
                elif not sender_already_notified:
                    needs_sender_echo = True

            if needs_sender_echo:
                try:
                    await self.connection_manager.send_personal_message(sender_id, chat_event)
                    logger.debug(
                        "=== BROADCAST FILTERING DEBUG: Echoed message to sender ===",
                        room_id=room_id,
                        sender_id=sender_id,
                        channel=channel,
                    )
                except Exception as echo_error:
                    logger.warning(
                        "Failed to echo message to sender",
                        sender_id=sender_id,
                        room_id=room_id,
                        channel=channel,
                        error=str(echo_error),
                    )

            logger.info(
                "Room message broadcasted with server-side filtering",
                channel=channel,
                room_id=room_id,
                sender_id=sender_id,
                total_subscribers=len(targets),
                filtered_recipients=len(filtered_targets),
                excluded_count=len(targets) - len(filtered_targets) - 1,  # -1 for sender
            )

        except Exception as e:
            logger.error(
                "Error in server-side room message filtering",
                error=str(e),
                room_id=room_id,
                sender_id=sender_id,
                channel=channel,
            )

    def _get_user_manager(self) -> "UserManager":
        """Return the user manager instance to use for mute lookups."""
        if self.user_manager is not None:
            return self.user_manager

        from ..services.user_manager import user_manager as global_user_manager

        return global_user_manager

    def _is_player_in_room(self, player_id: str, room_id: str) -> bool:
        """
        Check if a player is currently in the specified room.

        Args:
            player_id: Player ID to check
            room_id: Room ID to check against

        Returns:
            bool: True if player is in the room, False otherwise
        """
        try:
            # Get player's current room from connection manager's online players
            online_players = getattr(self.connection_manager, "online_players", {})
            if player_id in online_players:
                player_info = online_players[player_id]
                player_room_id = player_info.get("current_room_id") if isinstance(player_info, dict) else None

                if isinstance(player_room_id, str) and player_room_id:
                    # Use canonical room ID for comparison
                    canonical_player_room = self.connection_manager._canonical_room_id(player_room_id) or player_room_id
                    canonical_message_room = self.connection_manager._canonical_room_id(room_id) or room_id

                    return canonical_player_room == canonical_message_room

            # Fallback: check persistence layer
            persistence = getattr(self.connection_manager, "persistence", None)
            if persistence and hasattr(persistence, "get_player"):
                player = persistence.get_player(player_id)
                if player and not isinstance(player, Mock):
                    player_room_id = getattr(player, "current_room_id", None)
                    if isinstance(player_room_id, str) and player_room_id:
                        canonical_player_room = (
                            self.connection_manager._canonical_room_id(player_room_id) or player_room_id
                        )
                        canonical_message_room = self.connection_manager._canonical_room_id(room_id) or room_id

                        return canonical_player_room == canonical_message_room

            return False

        except Exception as e:
            logger.error(
                "Error checking if player is in room",
                error=str(e),
                player_id=player_id,
                room_id=room_id,
            )
            return False

    def _is_player_muted_by_receiver(self, receiver_id: str, sender_id: str) -> bool:
        """
        Check if a receiving player has muted the sender.

        Args:
            receiver_id: Player ID of the message receiver
            sender_id: Player ID of the message sender

        Returns:
            bool: True if receiver has muted sender, False otherwise
        """
        logger.debug(
            "=== MUTE FILTERING DEBUG: Starting mute check ===",
            receiver_id=receiver_id,
            sender_id=sender_id,
        )

        try:
            user_manager = self._get_user_manager()

            logger.debug(
                "=== MUTE FILTERING DEBUG: UserManager created ===",
                receiver_id=receiver_id,
                sender_id=sender_id,
            )

            # Load the receiver's mute data before checking
            mute_load_result = user_manager.load_player_mutes(receiver_id)
            logger.debug(
                "=== MUTE FILTERING DEBUG: Mute data load result ===",
                receiver_id=receiver_id,
                sender_id=sender_id,
                mute_load_result=mute_load_result,
            )

            # Check what mute data is available (only for debugging, not for logic)
            try:
                if hasattr(user_manager, "_player_mutes") and user_manager._player_mutes is not None:
                    available_mute_data = list(user_manager._player_mutes.keys())
                    logger.debug(
                        "=== MUTE FILTERING DEBUG: Available mute data ===",
                        receiver_id=receiver_id,
                        sender_id=sender_id,
                        available_mute_data=available_mute_data,
                    )

                    if receiver_id in user_manager._player_mutes:
                        receiver_mutes = list(user_manager._player_mutes[receiver_id].keys())
                        logger.debug(
                            "=== MUTE FILTERING DEBUG: Receiver's muted players ===",
                            receiver_id=receiver_id,
                            sender_id=sender_id,
                            receiver_mutes=receiver_mutes,
                        )
                    else:
                        logger.debug(
                            "=== MUTE FILTERING DEBUG: No mute data for receiver ===",
                            receiver_id=receiver_id,
                            sender_id=sender_id,
                        )
                else:
                    logger.debug(
                        "=== MUTE FILTERING DEBUG: No internal mute data available (using API methods) ===",
                        receiver_id=receiver_id,
                        sender_id=sender_id,
                    )
            except Exception as debug_error:
                logger.debug(
                    "=== MUTE FILTERING DEBUG: Could not access internal mute data ===",
                    receiver_id=receiver_id,
                    sender_id=sender_id,
                    debug_error=str(debug_error),
                )

            # Check if receiver has muted sender (personal mute)
            is_personally_muted = user_manager.is_player_muted(receiver_id, sender_id)
            logger.debug(
                "=== MUTE FILTERING DEBUG: Personal mute check result ===",
                receiver_id=receiver_id,
                sender_id=sender_id,
                is_personally_muted=is_personally_muted,
            )

            if is_personally_muted:
                logger.debug(
                    "Player muted by receiver (personal mute)",
                    receiver_id=receiver_id,
                    sender_id=sender_id,
                )
                return True

            # Load global mutes and check if sender is globally muted by anyone
            # Only apply global mute if receiver is not an admin (admins can see globally muted players)
            is_globally_muted = user_manager.is_player_muted_by_others(sender_id)
            is_receiver_admin = user_manager.is_admin(receiver_id)

            logger.debug(
                "=== MUTE FILTERING DEBUG: Global mute check ===",
                receiver_id=receiver_id,
                sender_id=sender_id,
                is_globally_muted=is_globally_muted,
                is_receiver_admin=is_receiver_admin,
            )

            if is_globally_muted and not is_receiver_admin:
                logger.debug(
                    "Player muted by receiver (global mute)",
                    receiver_id=receiver_id,
                    sender_id=sender_id,
                )
                return True

            logger.debug(
                "=== MUTE FILTERING DEBUG: No mute found, allowing message ===",
                receiver_id=receiver_id,
                sender_id=sender_id,
            )
            return False

        except Exception as e:
            logger.error(
                "Error checking mute status",
                error=str(e),
                receiver_id=receiver_id,
                sender_id=sender_id,
            )
            return False

    def _is_player_muted_by_receiver_with_user_manager(self, user_manager, receiver_id: str, sender_id: str) -> bool:
        """
        Check if a receiving player has muted the sender using a provided UserManager instance.

        Args:
            user_manager: UserManager instance to use for mute checks
            receiver_id: Player ID of the message receiver
            sender_id: Player ID of the message sender

        Returns:
            bool: True if receiver has muted sender, False otherwise
        """
        logger.debug(
            "=== MUTE FILTERING DEBUG: Starting mute check with provided UserManager ===",
            receiver_id=receiver_id,
            sender_id=sender_id,
        )

        try:
            # Load the receiver's mute data before checking (if not already loaded)
            mute_load_result = user_manager.load_player_mutes(receiver_id)
            logger.debug(
                "=== MUTE FILTERING DEBUG: Mute data load result ===",
                receiver_id=receiver_id,
                sender_id=sender_id,
                mute_load_result=mute_load_result,
            )

            # Check what mute data is available (only for debugging, not for logic)
            try:
                if hasattr(user_manager, "_player_mutes") and user_manager._player_mutes is not None:
                    available_mute_data = list(user_manager._player_mutes.keys())
                    logger.debug(
                        "=== MUTE FILTERING DEBUG: Available mute data ===",
                        receiver_id=receiver_id,
                        sender_id=sender_id,
                        available_mute_data=available_mute_data,
                    )

                    if receiver_id in user_manager._player_mutes:
                        receiver_mutes = list(user_manager._player_mutes[receiver_id].keys())
                        logger.debug(
                            "=== MUTE FILTERING DEBUG: Receiver's muted players ===",
                            receiver_id=receiver_id,
                            sender_id=sender_id,
                            receiver_mutes=receiver_mutes,
                        )
                    else:
                        logger.debug(
                            "=== MUTE FILTERING DEBUG: No mute data for receiver ===",
                            receiver_id=receiver_id,
                            sender_id=sender_id,
                        )
                else:
                    logger.debug(
                        "=== MUTE FILTERING DEBUG: No internal mute data available (using API methods) ===",
                        receiver_id=receiver_id,
                        sender_id=sender_id,
                    )
            except Exception as debug_error:
                logger.debug(
                    "=== MUTE FILTERING DEBUG: Could not access internal mute data ===",
                    receiver_id=receiver_id,
                    sender_id=sender_id,
                    debug_error=str(debug_error),
                )

            # Check if receiver has muted sender (personal mute)
            is_personally_muted = user_manager.is_player_muted(receiver_id, sender_id)
            logger.debug(
                "=== MUTE FILTERING DEBUG: Personal mute check result ===",
                receiver_id=receiver_id,
                sender_id=sender_id,
                is_personally_muted=is_personally_muted,
            )

            if is_personally_muted:
                logger.debug(
                    "Player muted by receiver (personal mute)",
                    receiver_id=receiver_id,
                    sender_id=sender_id,
                )
                return True

            # Load global mutes and check if sender is globally muted by anyone
            # Only apply global mute if receiver is not an admin (admins can see globally muted players)
            is_globally_muted = user_manager.is_player_muted_by_others(sender_id)
            is_receiver_admin = user_manager.is_admin(receiver_id)

            logger.debug(
                "=== MUTE FILTERING DEBUG: Global mute check ===",
                receiver_id=receiver_id,
                sender_id=sender_id,
                is_globally_muted=is_globally_muted,
                is_receiver_admin=is_receiver_admin,
            )

            if is_globally_muted and not is_receiver_admin:
                logger.debug(
                    "Player muted by receiver (global mute)",
                    receiver_id=receiver_id,
                    sender_id=sender_id,
                )
                return True

            logger.debug(
                "Player not muted by receiver",
                receiver_id=receiver_id,
                sender_id=sender_id,
            )
            return False
        except Exception as e:
            logger.error(
                "Error checking mute status with provided UserManager",
                receiver_id=receiver_id,
                sender_id=sender_id,
                error=str(e),
            )
            return False

    async def subscribe_to_room(self, room_id: str):
        """
        Subscribe to chat messages for a specific room.

        Args:
            room_id: Room ID to subscribe to

        AI: Uses subject manager to build standardized subscription subjects.
        AI: Falls back to legacy patterns if subject manager not available.
        """
        # Build subjects using standardized patterns if available
        if self.subject_manager:
            subjects = [
                self.subject_manager.build_subject("chat_say_room", room_id=room_id),
                # Note: chat.local.{room_id} is legacy and not in standardized patterns
                # The standard pattern is chat.local.subzone.{subzone}
                # For now, we skip this deprecated pattern
            ]
        else:
            # Legacy fallback
            subjects = [
                f"chat.say.{room_id}",
                f"chat.local.{room_id}",  # Deprecated pattern
            ]

        for subject in subjects:
            if subject not in self.subscriptions:
                await self._subscribe_to_subject(subject)

    async def unsubscribe_from_room(self, room_id: str):
        """
        Unsubscribe from chat messages for a specific room.

        Args:
            room_id: Room ID to unsubscribe from

        AI: Uses subject manager to build standardized unsubscription subjects.
        AI: Falls back to legacy patterns if subject manager not available.
        """
        # Build subjects using standardized patterns if available
        if self.subject_manager:
            subjects = [
                self.subject_manager.build_subject("chat_say_room", room_id=room_id),
                # Note: chat.local.{room_id} is legacy and not in standardized patterns
                # For now, we skip this deprecated pattern
            ]
        else:
            # Legacy fallback
            subjects = [
                f"chat.say.{room_id}",
                f"chat.local.{room_id}",  # Deprecated pattern
            ]

        for subject in subjects:
            if subject in self.subscriptions:
                await self._unsubscribe_from_subject(subject)

    def get_subscription_count(self) -> int:
        """Get the number of active subscriptions."""
        return len(self.subscriptions)

    def get_active_subjects(self) -> list[str]:
        """Get list of active subscription subjects."""
        return list(self.subscriptions.keys())

    async def subscribe_to_subzone(self, subzone: str) -> bool:
        """
        Subscribe to local channel messages for a specific sub-zone.

        Args:
            subzone: Sub-zone name to subscribe to

        Returns:
            True if subscribed successfully, False otherwise
        """
        try:
            # Build subject using standardized pattern if available
            if self.subject_manager:
                subzone_subject = self.subject_manager.build_subject("chat_local_subzone", subzone=subzone)
            else:
                # Legacy fallback
                subzone_subject = f"chat.local.subzone.{subzone}"

            # Check if already subscribed
            if subzone_subject in self.subscriptions:
                self.subzone_subscriptions[subzone] = self.subzone_subscriptions.get(subzone, 0) + 1
                logger.debug(
                    "Sub-zone subscription count increased", subzone=subzone, count=self.subzone_subscriptions[subzone]
                )
                return True

            # Subscribe to sub-zone subject
            success = await self._subscribe_to_subject(subzone_subject)
            if success:
                self.subzone_subscriptions[subzone] = 1
                logger.info("Subscribed to sub-zone local channel", subzone=subzone, subject=subzone_subject)
                return True
            else:
                logger.error("Failed to subscribe to sub-zone local channel", subzone=subzone, subject=subzone_subject)
                return False

        except Exception as e:
            logger.error("Error subscribing to sub-zone local channel", error=str(e), subzone=subzone)
            return False

    async def unsubscribe_from_subzone(self, subzone: str) -> bool:
        """
        Unsubscribe from local channel messages for a specific sub-zone.

        Args:
            subzone: Sub-zone name to unsubscribe from

        Returns:
            True if unsubscribed successfully, False otherwise
        """
        try:
            # Build subject using standardized pattern if available
            if self.subject_manager:
                subzone_subject = self.subject_manager.build_subject("chat_local_subzone", subzone=subzone)
            else:
                # Legacy fallback
                subzone_subject = f"chat.local.subzone.{subzone}"

            # Decrease subscription count
            if subzone in self.subzone_subscriptions:
                self.subzone_subscriptions[subzone] -= 1
                count = self.subzone_subscriptions[subzone]

                if count <= 0:
                    # No more subscribers, unsubscribe from NATS
                    success = await self._unsubscribe_from_subject(subzone_subject)
                    if success:
                        del self.subzone_subscriptions[subzone]
                        logger.info(
                            "Unsubscribed from sub-zone local channel", subzone=subzone, subject=subzone_subject
                        )
                        return True
                    else:
                        logger.error(
                            "Failed to unsubscribe from sub-zone local channel",
                            subzone=subzone,
                            subject=subzone_subject,
                        )
                        return False
                else:
                    logger.debug("Sub-zone subscription count decreased", subzone=subzone, count=count)
                    return True
            else:
                logger.warning("Not subscribed to sub-zone local channel", subzone=subzone)
                return False

        except Exception as e:
            logger.error("Error unsubscribing from sub-zone local channel", error=str(e), subzone=subzone)
            return False

    def track_player_subzone_subscription(self, player_id: str, subzone: str) -> None:
        """
        Track a player's sub-zone subscription for local channels.

        Args:
            player_id: Player ID
            subzone: Sub-zone name
        """
        try:
            # Update player's sub-zone subscription
            old_subzone = self.player_subzone_subscriptions.get(player_id)
            if old_subzone and old_subzone != subzone:
                # Player moved to different sub-zone, decrease count for old sub-zone
                if old_subzone in self.subzone_subscriptions:
                    self.subzone_subscriptions[old_subzone] = max(0, self.subzone_subscriptions[old_subzone] - 1)
                    logger.debug(
                        "Player moved to different sub-zone",
                        player_id=player_id,
                        old_subzone=old_subzone,
                        new_subzone=subzone,
                    )

            self.player_subzone_subscriptions[player_id] = subzone
            logger.debug("Tracked player sub-zone subscription", player_id=player_id, subzone=subzone)

        except Exception as e:
            logger.error(
                "Error tracking player sub-zone subscription", error=str(e), player_id=player_id, subzone=subzone
            )

    def get_players_in_subzone(self, subzone: str) -> list[str]:
        """
        Get list of players currently in a specific sub-zone.

        Args:
            subzone: Sub-zone name

        Returns:
            List of player IDs in the sub-zone
        """
        try:
            players = []
            for player_id, player_subzone in self.player_subzone_subscriptions.items():
                if player_subzone == subzone:
                    players.append(player_id)
            return players

        except Exception as e:
            logger.error("Error getting players in sub-zone", error=str(e), subzone=subzone)
            return []

    async def handle_player_movement(self, player_id: str, old_room_id: str, new_room_id: str) -> None:
        """
        Handle player movement between rooms and update sub-zone subscriptions.

        Args:
            player_id: Player ID
            old_room_id: Previous room ID
            new_room_id: New room ID
        """
        try:
            from ..utils.room_utils import extract_subzone_from_room_id

            old_subzone = extract_subzone_from_room_id(old_room_id) if old_room_id else None
            new_subzone = extract_subzone_from_room_id(new_room_id) if new_room_id else None

            if old_subzone != new_subzone:
                # Player moved to different sub-zone
                if old_subzone:
                    await self.unsubscribe_from_subzone(old_subzone)

                if new_subzone:
                    await self.subscribe_to_subzone(new_subzone)
                    self.track_player_subzone_subscription(player_id, new_subzone)

                logger.info(
                    "Player moved between sub-zones",
                    player_id=player_id,
                    old_subzone=old_subzone,
                    new_subzone=new_subzone,
                    old_room_id=old_room_id,
                    new_room_id=new_room_id,
                )
            else:
                # Player moved within same sub-zone, just update tracking
                if new_subzone:
                    self.track_player_subzone_subscription(player_id, new_subzone)

        except Exception as e:
            logger.error(
                "Error handling player movement",
                error=str(e),
                player_id=player_id,
                old_room_id=old_room_id,
                new_room_id=new_room_id,
            )

    def _format_message_content(self, channel: str, sender_name: str, content: str) -> str:
        """
        Format message content based on channel type and sender name.

        Args:
            channel: Channel type (say, local, emote, pose, global, party, whisper, system, admin)
            sender_name: Name of the message sender
            content: Raw message content

        Returns:
            Formatted message content with sender name
        """
        try:
            if channel == "say":
                return f"{sender_name} says: {content}"
            elif channel == "local":
                return f"{sender_name} (local): {content}"
            elif channel == "global":
                return f"{sender_name} (global): {content}"
            elif channel == "emote":
                return f"{sender_name} {content}"
            elif channel == "pose":
                return f"{sender_name} {content}"
            elif channel == "whisper":
                return f"{sender_name} whispers: {content}"
            elif channel == "system":
                return f"[SYSTEM] {content}"
            elif channel == "admin":
                return f"[ADMIN] {sender_name}: {content}"
            else:
                # Default format for unknown channels
                return f"{sender_name} ({channel}): {content}"

        except Exception as e:
            logger.error("Error formatting message content", error=str(e), channel=channel, sender_name=sender_name)
            return content  # Return original content if formatting fails

    async def cleanup_empty_subzone_subscriptions(self) -> None:
        """Clean up sub-zone subscriptions that have no active players."""
        try:
            subzones_to_cleanup = []

            for subzone, count in self.subzone_subscriptions.items():
                players_in_subzone = self.get_players_in_subzone(subzone)
                if not players_in_subzone and count <= 0:
                    subzones_to_cleanup.append(subzone)

            for subzone in subzones_to_cleanup:
                await self.unsubscribe_from_subzone(subzone)
                logger.info("Cleaned up empty sub-zone subscription", subzone=subzone)

        except Exception as e:
            logger.error("Error cleaning up empty sub-zone subscriptions", error=str(e))

    # Event subscription methods
    async def subscribe_to_event_subjects(self) -> bool:
        """
        Subscribe to all event-related NATS subjects using standardized patterns.

        This method retrieves event subscription patterns from the subject manager
        when available, ensuring consistency with pattern definitions. Falls back
        to legacy hardcoded patterns when subject manager is not available.

        Returns:
            True if all subscriptions successful, False otherwise

        AI: Uses subject manager to generate event subscription patterns dynamically.
        AI: Falls back to legacy patterns when subject manager is not available.
        """
        try:
            if self.subject_manager:
                # Use standardized event subscription patterns from subject manager
                event_subjects = self.subject_manager.get_event_subscription_patterns()
                logger.info(
                    "Subscribing to event subjects using standardized patterns",
                    pattern_count=len(event_subjects),
                )
            else:
                # Fallback to legacy hardcoded patterns for backward compatibility
                event_subjects = [
                    "events.player_entered.*",  # Player entered events per room
                    "events.player_left.*",  # Player left events per room
                    "events.game_tick",  # Global game tick events
                    "combat.attack.*",  # Combat attack events per room
                    "combat.npc_attacked.*",  # NPC attack events per room
                    "combat.npc_action.*",  # NPC action events per room
                    "combat.started.*",  # Combat started events per room
                    "combat.ended.*",  # Combat ended events per room
                    "combat.npc_died.*",  # NPC death events per room
                    "events.player_mortally_wounded.*",  # Player mortally wounded events per room
                    "events.player_hp_decay.*",  # Player HP decay events per room
                    "events.player_died.*",  # Player death events per room
                    "events.player_respawned.*",  # Player respawn events per room
                ]
                logger.info(
                    "Subscribing to event subjects using legacy patterns",
                    pattern_count=len(event_subjects),
                )

            logger.debug("Event subscription patterns", subjects=event_subjects)

            success_count = 0
            for subject in event_subjects:
                success = await self._subscribe_to_subject(subject)
                if success:
                    success_count += 1

            if success_count == len(event_subjects):
                logger.info("Successfully subscribed to all event subjects", count=success_count)
                return True
            else:
                logger.warning(
                    "Partial success subscribing to event subjects", successful=success_count, total=len(event_subjects)
                )
                return success_count == len(event_subjects)

        except Exception as e:
            logger.error("Error subscribing to event subjects", error=str(e))
            return False

    async def unsubscribe_from_event_subjects(self) -> bool:
        """
        Unsubscribe from all event-related NATS subjects.

        Returns:
            True if all unsubscriptions successful, False otherwise
        """
        try:
            event_subjects = [
                "events.player_entered.*",
                "events.player_left.*",
                "events.game_tick",
                "combat.attack.*",
                "combat.npc_action.*",
                "combat.started.*",
                "combat.ended.*",
            ]

            logger.debug("Unsubscribing from event subjects", subjects=event_subjects)

            success_count = 0
            for subject in event_subjects:
                if subject in self.subscriptions:
                    success = await self._unsubscribe_from_subject(subject)
                    if success:
                        success_count += 1

            if success_count == len(event_subjects):
                logger.info("Successfully unsubscribed from all event subjects", count=success_count)
                return True
            else:
                logger.warning(
                    "Partial success unsubscribing from event subjects",
                    successful=success_count,
                    total=len(event_subjects),
                )
                return success_count == len(event_subjects)

        except Exception as e:
            logger.error("Error unsubscribing from event subjects", error=str(e))
            return False

    async def _handle_event_message(self, message_data: dict[str, Any]):
        """
        Handle incoming event messages from NATS.

        Args:
            message_data: Event message data from NATS
        """
        try:
            logger.info("Handling event message", message_data=message_data)

            # Extract event details
            event_type = message_data.get("event_type")
            data = message_data.get("data", {})

            # Debug logging for all messages
            logger.debug("NATS message received", event_type=event_type, data=data)

            # Validate required fields
            if not event_type or not data:
                logger.warning("Invalid event message - missing required fields", message_data=message_data)
                return

            # Route event based on type
            if event_type == "player_entered":
                await self._handle_player_entered_event(data)
            elif event_type == "player_left":
                await self._handle_player_left_event(data)
            elif event_type == "game_tick":
                await self._handle_game_tick_event(data)
            elif event_type == "combat_started":
                await self._handle_combat_started_event(data)
            elif event_type == "combat_ended":
                await self._handle_combat_ended_event(data)
            elif event_type == "player_attacked":
                await self._handle_player_attacked_event(data)
            elif event_type == "npc_attacked":
                logger.debug("NPC attacked event received in NATS handler", data=data)
                await self._handle_npc_attacked_event(data)
            elif event_type == "npc_took_damage":
                await self._handle_npc_took_damage_event(data)
            elif event_type == "npc_died":
                await self._handle_npc_died_event(data)
            else:
                logger.debug("Unknown event type received", event_type=event_type)

        except Exception as e:
            logger.error("Error handling event message", error=str(e), message_data=message_data)

    async def _handle_player_entered_event(self, data: dict[str, Any]):
        """
        Handle player_entered event.

        Args:
            data: Event data containing player and room information
        """
        try:
            room_id = data.get("room_id")
            if not room_id:
                logger.warning("Player entered event missing room_id", data=data)
                return

            # Broadcast to room using injected connection_manager
            await self.connection_manager.broadcast_room_event("player_entered", room_id, data)

            logger.debug(
                "Player entered event broadcasted",
                room_id=room_id,
                player_id=data.get("player_id"),
            )

        except Exception as e:
            logger.error("Error handling player entered event", error=str(e), data=data)

    async def _handle_player_left_event(self, data: dict[str, Any]):
        """
        Handle player_left event.

        Args:
            data: Event data containing player and room information
        """
        try:
            room_id = data.get("room_id")
            if not room_id:
                logger.warning("Player left event missing room_id", data=data)
                return

            # Broadcast to room using injected connection_manager
            await self.connection_manager.broadcast_room_event("player_left", room_id, data)

            logger.debug(
                "Player left event broadcasted",
                room_id=room_id,
                player_id=data.get("player_id"),
            )

        except Exception as e:
            logger.error("Error handling player left event", error=str(e), data=data)

    async def _handle_game_tick_event(self, data: dict[str, Any]):
        """
        Handle game_tick event.

        Args:
            data: Event data containing tick information
        """
        try:
            # Broadcast globally using injected connection_manager
            await self.connection_manager.broadcast_global_event("game_tick", data)

            logger.debug(
                "Game tick event broadcasted",
                tick_number=data.get("tick_number"),
            )

        except Exception as e:
            logger.error("Error handling game tick event", error=str(e), data=data)

    def get_event_subscription_count(self) -> int:
        """
        Get the number of active event subscriptions.

        Returns:
            Number of active event subscriptions
        """
        event_subjects = [
            "events.player_entered.*",
            "events.player_left.*",
            "events.game_tick",
        ]

        count = 0
        for subject in event_subjects:
            if subject in self.subscriptions:
                count += 1

        return count

    def is_event_subscription_active(self, subject: str) -> bool:
        """
        Check if a specific event subscription is active.

        Args:
            subject: NATS subject to check

        Returns:
            True if subscription is active, False otherwise
        """
        return subject in self.subscriptions

    async def _handle_combat_started_event(self, data: dict[str, Any]):
        """Handle combat_started event."""
        try:
            room_id = data.get("room_id")
            if not room_id:
                logger.warning("Combat started event missing room_id", data=data)
                return

            # Broadcast to room using injected connection_manager
            await self.connection_manager.broadcast_room_event("combat_started", room_id, data)
            logger.debug("Combat started event broadcasted", room_id=room_id)

        except Exception as e:
            logger.error("Error handling combat started event", error=str(e), data=data)

    async def _handle_combat_ended_event(self, data: dict[str, Any]):
        """Handle combat_ended event."""
        try:
            room_id = data.get("room_id")
            if not room_id:
                logger.warning("Combat ended event missing room_id", data=data)
                return

            # Broadcast to room using injected connection_manager
            await self.connection_manager.broadcast_room_event("combat_ended", room_id, data)
            logger.debug("Combat ended event broadcasted", room_id=room_id)

        except Exception as e:
            logger.error("Error handling combat ended event", error=str(e), data=data)

    async def _handle_player_attacked_event(self, data: dict[str, Any]):
        """Handle player_attacked event."""
        try:
            room_id = data.get("room_id")
            if not room_id:
                logger.warning("Player attacked event missing room_id", data=data)
                return

            # Broadcast to room using injected connection_manager
            await self.connection_manager.broadcast_room_event("player_attacked", room_id, data)
            logger.debug("Player attacked event broadcasted", room_id=room_id)

        except Exception as e:
            logger.error("Error handling player attacked event", error=str(e), data=data)

    async def _handle_npc_attacked_event(self, data: dict[str, Any]):
        """Handle npc_attacked event."""
        try:
            room_id = data.get("room_id")
            if not room_id:
                logger.warning("NPC attacked event missing room_id", data=data)
                return

            # Broadcast to room using injected connection_manager
            await self.connection_manager.broadcast_room_event("npc_attacked", room_id, data)
            logger.debug("NPC attacked event broadcasted", room_id=room_id)

        except Exception as e:
            logger.error("Error handling NPC attacked event", error=str(e), data=data)

    async def _handle_npc_took_damage_event(self, data: dict[str, Any]):
        """Handle npc_took_damage event."""
        try:
            room_id = data.get("room_id")
            if not room_id:
                logger.warning("NPC took damage event missing room_id", data=data)
                return

            # Broadcast to room using injected connection_manager
            await self.connection_manager.broadcast_room_event("npc_took_damage", room_id, data)
            logger.debug("NPC took damage event broadcasted", room_id=room_id)

        except Exception as e:
            logger.error("Error handling NPC took damage event", error=str(e), data=data)

    async def _handle_npc_died_event(self, data: dict[str, Any]):
        """
        Handle npc_died event - NATS to EventBus bridge pattern.

        ARCHITECTURE NOTE - Dual Event Path by Design:
        This handler implements the NATS→EventBus bridge pattern, which is NOT redundant:

        1. NATS Path (Inter-Service Communication):
           - CombatService publishes NPCDiedEvent → NATS → NATSMessageHandler (here)
           - Purpose: Broadcast death to WebSocket clients for UI updates

        2. EventBus Path (Internal Game Logic):
           - NATSMessageHandler publishes NPCDied → EventBus → NPCLifecycleManager
           - Purpose: Trigger respawn queue processing with configured delay

        This separation of concerns follows NATS.mdc best practices:
        - NATS handles distributed messaging and client broadcasting
        - EventBus handles internal domain logic and game state management
        - Bridge pattern prevents tight coupling between communication and domain layers

        AI Agent: This is the ONLY place that bridges NATS npc_died messages to EventBus.
                  CombatService publishes to NATS only, not EventBus directly.
                  Removing this bridge would break NPC respawning entirely!

        Note: NPC removal from room is handled by the NPCLeftRoom event published
        by the lifecycle manager. This handler broadcasts the death event to clients
        AND publishes to EventBus for respawn queue processing.
        """
        try:
            room_id = data.get("room_id")
            npc_id = data.get("npc_id")
            npc_name = data.get("npc_name")

            if not room_id:
                logger.warning("NPC died event missing room_id", data=data)
                return

            if not npc_id:
                logger.warning("NPC died event missing npc_id", data=data)
                return

            # Import here to avoid circular imports
            from server.events.event_types import NPCDied

            # Broadcast death event to room clients using injected connection_manager
            # AI: Room state mutation is handled by NPCLeftRoom event from lifecycle manager
            # AI: This prevents duplicate removal attempts and maintains single source of truth
            await self.connection_manager.broadcast_room_event("npc_died", room_id, data)
            logger.debug("NPC died event broadcasted", room_id=room_id, npc_id=npc_id, npc_name=npc_name)

            # AI Agent: CRITICAL - Publish to EventBus so lifecycle manager can queue for respawn
            #           This ensures ALL NPCs (required and optional) respect respawn delay
            event_bus = self.connection_manager._get_event_bus()
            if event_bus:
                npc_died_event = NPCDied(npc_id=str(npc_id), room_id=room_id, cause=data.get("cause", "combat"))
                event_bus.publish(npc_died_event)
                logger.info(
                    "NPCDied event published to EventBus for respawn queue",
                    npc_id=npc_id,
                    npc_name=npc_name,
                )

        except Exception as e:
            logger.error("Error handling NPC died event", error=str(e), data=data)


# AI Agent: Global singleton removed - use ApplicationContainer.nats_message_handler instead
# Migration complete: All code now uses dependency injection via container<|MERGE_RESOLUTION|>--- conflicted
+++ resolved
@@ -39,13 +39,8 @@
 # Human reader: Centralize channel policy sets to keep mute filtering consistent with
 # the teachings of the Arkham communications thesis.
 # AI reader: Shared constants ensure mute/echo logic stays synchronized across helpers.
-<<<<<<< HEAD
 MUTE_SENSITIVE_CHANNELS = frozenset({"say", "local", "emote", "pose", "whisper", "global", "system", "admin"})
-ECHO_SENDER_CHANNELS = frozenset({"local", "emote", "pose"})
-=======
-MUTE_SENSITIVE_CHANNELS = frozenset({"local", "emote", "pose", "whisper", "global", "system", "admin"})
 ECHO_SENDER_CHANNELS = frozenset({"say", "local", "emote", "pose"})
->>>>>>> e7b9b284
 
 
 async def _not_configured_async(*_args: Any, **_kwargs: Any) -> None:
@@ -139,20 +134,12 @@
     @property
     def connection_manager(self):
         # Prefer explicitly injected manager
-<<<<<<< HEAD
-        resolved = _resolve_connection_manager(self._connection_manager)
-        if resolved is not None:
-            return resolved
-
-        # Next honour module-level patches applied in legacy tests
-=======
         if self._connection_manager is not None:
             resolved = _resolve_connection_manager(self._connection_manager)
             if resolved is not None:
                 return resolved
 
         # Next honour module-level bridges applied via set_global_connection_manager.
->>>>>>> e7b9b284
         if connection_manager is not _LEGACY_CONNECTION_MANAGER_STUB:
             return _resolve_connection_manager(connection_manager)
 
@@ -785,62 +772,15 @@
                 await self.connection_manager.send_personal_message(player_id, chat_event)
 
             # Echo emotes/poses back to the sender so they see their own action
-<<<<<<< HEAD
-            event_type = chat_event.get("event_type") or chat_event.get("type")
-            chat_event_data = chat_event.get("data") if isinstance(chat_event, dict) else {}
-            # When messages originate from the local node, the chat service marks that the sender already received a copy.
-            sender_already_notified = False
-            message_id = None
             if isinstance(chat_event_data, dict):
-                message_id = chat_event_data.get("id")
-=======
-            if isinstance(chat_event_data, dict):
->>>>>>> e7b9b284
                 logger.debug(
                     "=== BROADCAST FILTERING DEBUG: Chat event data keys ===",
                     data_keys=list(chat_event_data.keys()),
                     message_id=message_id,
-<<<<<<< HEAD
-                    suppress_registry_hit=message_id in SUPPRESS_ECHO_MESSAGE_IDS if message_id else False,
-=======
                     suppress_registry_hit=suppress_registry_hit,
->>>>>>> e7b9b284
-                )
-                sender_already_notified = bool(chat_event_data.get("echo_sent"))
-                if message_id in SUPPRESS_ECHO_MESSAGE_IDS:
-                    sender_already_notified = True
-                    SUPPRESS_ECHO_MESSAGE_IDS.discard(message_id)
+                )
 
             should_echo_sender = channel in ECHO_SENDER_CHANNELS and event_type == "chat_message"
-
-            needs_sender_echo = False
-            if should_echo_sender:
-                if filtered_targets:
-                    needs_sender_echo = True
-                elif not sender_already_notified:
-                    needs_sender_echo = True
-
-            if needs_sender_echo:
-                try:
-                    await self.connection_manager.send_personal_message(sender_id, chat_event)
-                    logger.debug(
-                        "=== BROADCAST FILTERING DEBUG: Echoed message to sender ===",
-                        room_id=room_id,
-                        sender_id=sender_id,
-                        channel=channel,
-                    )
-                except Exception as echo_error:
-                    logger.warning(
-                        "Failed to echo message to sender",
-                        sender_id=sender_id,
-                        room_id=room_id,
-                        channel=channel,
-                        error=str(echo_error),
-                    )
-
-            should_echo_sender = (
-                channel in ECHO_SENDER_CHANNELS and event_type == "chat_message" and message_id is not None
-            )
 
             needs_sender_echo = False
             if should_echo_sender:
