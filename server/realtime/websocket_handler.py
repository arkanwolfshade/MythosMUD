"""
WebSocket handler for MythosMUD real-time communication.

This module handles WebSocket message processing, command handling,
and real-time updates for the game.
"""

import json

from fastapi import WebSocket, WebSocketDisconnect

from ..error_types import ErrorMessages, ErrorType, create_websocket_error_response
from ..logging_config import get_logger
from .connection_manager import connection_manager
from .envelope import build_event

logger = get_logger(__name__)


async def handle_websocket_connection(websocket: WebSocket, player_id: str):
    """
    Handle a WebSocket connection for a player.

    Args:
        websocket: The WebSocket connection
        player_id: The player's ID
    """
    # Convert player_id to string to ensure JSON serialization compatibility
    player_id_str = str(player_id)

    # Connect the WebSocket
    success = await connection_manager.connect_websocket(websocket, player_id_str)
    if not success:
        logger.error(f"Failed to connect WebSocket for player {player_id_str}")
        return

    # Load player mute data when they connect to the game
    try:
        from ..services.user_manager import user_manager

        user_manager.load_player_mutes(player_id_str)
        logger.info(f"Loaded mute data for player {player_id_str}")
    except Exception as e:
        logger.error(f"Error loading mute data for player {player_id_str}: {e}")

    try:
        # Send initial game state
        player = connection_manager._get_player(player_id_str)
        if player and hasattr(player, "current_room_id"):
            persistence = connection_manager.persistence
            if persistence:
                room = persistence.get_room(player.current_room_id)
                if room:
                    # Ensure player is added to their current room and track if we actually added them
                    added_to_room = False
                    if not room.has_player(player_id_str):
                        logger.info(f"Adding player {player_id_str} to room {player.current_room_id}")
                        # Add player to room without triggering events (for initial setup)
                        room._players.add(player_id_str)
                        added_to_room = True

                    # Use canonical room id for subscriptions and broadcasts
                    canonical_room_id = getattr(room, "id", None) or player.current_room_id

                    # Get room occupants
                    room_occupants = connection_manager.get_room_occupants(canonical_room_id)

                    # Transform to list of player names for client (UI expects string[])
                    occupant_names = []
                    try:
                        for occ in room_occupants or []:
                            if isinstance(occ, dict):
                                name = occ.get("player_name") or occ.get("name")
                                if name:
                                    occupant_names.append(name)
                            elif isinstance(occ, str):
                                occupant_names.append(occ)
                    except Exception as e:
                        logger.error(f"Error transforming game_state occupants for room {player.current_room_id}: {e}")

                    # Get room data and ensure UUIDs are converted to strings
                    room_data = room.to_dict() if hasattr(room, "to_dict") else room

                    # Ensure all UUID objects are converted to strings for JSON serialization
                    def convert_uuids_to_strings(obj):
                        if isinstance(obj, dict):
                            return {k: convert_uuids_to_strings(v) for k, v in obj.items()}
                        elif isinstance(obj, list):
                            return [convert_uuids_to_strings(item) for item in obj]
                        elif hasattr(obj, "__class__") and "UUID" in obj.__class__.__name__:
                            return str(obj)
                        else:
                            return obj

                    room_data = convert_uuids_to_strings(room_data)

                    # Prepare player stats as a JSON object (not raw string)
                    stats_data = {}
                    try:
                        if hasattr(player, "get_stats"):
                            stats_data = player.get_stats()
                        else:
                            raw_stats = getattr(player, "stats", {})
                            if isinstance(raw_stats, str):
                                stats_data = json.loads(raw_stats)
                            elif isinstance(raw_stats, dict):
                                stats_data = raw_stats
                    except Exception:
                        stats_data = {}

                    # Normalize health field for client (current_health expected)
                    if "current_health" not in stats_data and "health" in stats_data:
                        try:
                            stats_data["current_health"] = stats_data.get("health")
                        except Exception:
                            pass

                    game_state_event = build_event(
                        "game_state",
                        {
                            "player": {
                                "name": player.name,
                                "level": getattr(player, "level", 1),
                                "stats": stats_data,
                            },
                            "room": room_data,
                            "occupants": occupant_names,
                            "occupant_count": len(occupant_names),
                        },
                        player_id=player_id_str,
                        room_id=canonical_room_id,
                    )
                    await websocket.send_json(game_state_event)

                    # Proactively broadcast a room update so existing occupants see the new player
                    try:
                        await broadcast_room_update(player_id_str, canonical_room_id)
                    except Exception as e:
                        logger.error(f"Error broadcasting initial room update for {player_id_str}: {e}")

                    # Note: Removed synthetic player_entered event to prevent duplicate events
                    # Connection Manager events (player_entered_game) will handle player visibility
                    if not added_to_room:
                        logger.debug(
                            f"Player {player_id_str} was already in room {canonical_room_id} (no synthetic event needed)"
                        )

        # Send welcome message
        welcome_event = build_event(
            "welcome",
            {"message": "Connected to MythosMUD"},
            player_id=player_id_str,
        )
        await websocket.send_json(welcome_event)

        # Main message loop
        while True:
            try:
                # Receive message from client
                data = await websocket.receive_text()
                message = json.loads(data)
                # Mark presence on any inbound message
                connection_manager.mark_player_seen(player_id_str)

                # Process the message
                await handle_websocket_message(websocket, player_id_str, message)

            except json.JSONDecodeError:
                logger.warning(f"Invalid JSON from player {player_id}")
                error_response = create_websocket_error_response(
                    ErrorType.INVALID_FORMAT,
                    "Invalid JSON format",
                    ErrorMessages.INVALID_FORMAT,
                    {"player_id": player_id_str},
                )
                await websocket.send_json(error_response)

            except WebSocketDisconnect:
                logger.info(f"WebSocket disconnected for player {player_id_str}")
                break

            except Exception as e:
                logger.error(f"Error handling WebSocket message for {player_id_str}: {e}")
                error_response = create_websocket_error_response(
                    ErrorType.INTERNAL_ERROR,
                    f"Internal server error: {str(e)}",
                    ErrorMessages.INTERNAL_ERROR,
                    {"player_id": player_id_str},
                )
                await websocket.send_json(error_response)

    finally:
        # Clean up connection
        await connection_manager.disconnect_websocket(player_id_str)

        # Clean up player mute data when they disconnect
        try:
            from ..services.user_manager import user_manager

            user_manager.cleanup_player_mutes(player_id_str)
            logger.info(f"Cleaned up mute data for player {player_id_str}")
        except Exception as e:
            logger.error(f"Error cleaning up mute data for player {player_id_str}: {e}")


async def handle_websocket_message(websocket: WebSocket, player_id: str, message: dict):
    """
    Handle a WebSocket message from a player.

    Args:
        websocket: The WebSocket connection
        player_id: The player's ID
        message: The message data
    """
    try:
        message_type = message.get("type", "unknown")
        data = message.get("data", {})

        if message_type == "command":
            # Handle game command
            command = data.get("command", "")
            args = data.get("args", [])
            await handle_game_command(websocket, player_id, command, args)

        elif message_type == "chat":
            # Handle chat message
            chat_message = data.get("message", "")
            await handle_chat_message(websocket, player_id, chat_message)

        elif message_type == "ping":
            # Handle ping (keep-alive)
            await websocket.send_json({"type": "pong"})

        else:
            # Unknown message type
            logger.warning(f"Unknown message type '{message_type}' from player {player_id}")
            error_response = create_websocket_error_response(
                ErrorType.INVALID_COMMAND,
                f"Unknown message type: {message_type}",
                ErrorMessages.INVALID_COMMAND,
                {"message_type": message_type, "player_id": player_id},
            )
            await websocket.send_json(error_response)

    except Exception as e:
        logger.error(f"Error processing WebSocket message for {player_id}: {e}")
        error_response = create_websocket_error_response(
            ErrorType.MESSAGE_PROCESSING_ERROR,
            f"Error processing message: {str(e)}",
            ErrorMessages.MESSAGE_PROCESSING_ERROR,
            {"player_id": player_id},
        )
        await websocket.send_json(error_response)


async def handle_game_command(websocket: WebSocket, player_id: str, command: str, args: list = None):
    """
    Handle a game command from a player.

    Args:
        websocket: The WebSocket connection
        player_id: The player's ID
        command: The command string
        args: Command arguments (optional, will parse from command if not provided)
    """
    try:
        # Parse command and arguments if args not provided
        if args is None:
            parts = command.strip().split()
            if not parts:
                error_response = create_websocket_error_response(
                    ErrorType.INVALID_COMMAND, "Empty command", ErrorMessages.INVALID_COMMAND, {"player_id": player_id}
                )
                await websocket.send_json(error_response)
                return

            cmd = parts[0].lower()
            args = parts[1:] if len(parts) > 1 else []
        else:
            cmd = command.lower()

        # Simple command processing for WebSocket
        result = await process_websocket_command(cmd, args, player_id)

        # Send the result back to the player
        await websocket.send_json(build_event("command_response", result, player_id=player_id))

        # Handle broadcasting if the command result includes broadcast data
        if result.get("broadcast") and result.get("broadcast_type"):
<<<<<<< HEAD
            logger.debug(f"Broadcasting {result.get('broadcast_type')} message to room for player {player_id}")
=======
            logger.debug(f"Broadcasting {result.get('broadcast_type')} message to room", player=player_id)
>>>>>>> 5a08d452
            player = connection_manager._get_player(player_id)
            if player and hasattr(player, "current_room_id"):
                room_id = player.current_room_id
                broadcast_event = build_event("command_response", {"result": result["broadcast"]}, player_id=player_id)
                await connection_manager.broadcast_to_room(room_id, broadcast_event, exclude_player=player_id)
                logger.debug(f"Broadcasted {result.get('broadcast_type')} message to room {room_id}")
            else:
                logger.warning(f"Player not found or missing current_room_id for broadcast: {player_id}")

        # Broadcast room updates if the command affected the room
        logger.debug(f"Command result: {result}")
        if result.get("room_changed"):
            logger.debug(f"Room changed detected, broadcasting update for room: {result.get('room_id')}")
            await broadcast_room_update(player_id, result.get("room_id"))
        elif cmd == "go" and result.get("result"):
            # Send room update after movement
            logger.debug(f"Go command detected, broadcasting update for player: {player_id}")
            player = connection_manager._get_player(player_id)
            if player and hasattr(player, "current_room_id"):
                logger.debug(f"Broadcasting room update for room: {player.current_room_id}")
                await broadcast_room_update(player_id, player.current_room_id)
            else:
                logger.warning(f"Player not found or missing current_room_id for: {player_id}")

    except Exception as e:
        logger.error(f"Error processing command '{command}' for {player_id}: {e}")
        error_response = create_websocket_error_response(
            ErrorType.MESSAGE_PROCESSING_ERROR,
            f"Error processing command: {str(e)}",
            ErrorMessages.MESSAGE_PROCESSING_ERROR,
            {"player_id": player_id, "command": command},
        )
        await websocket.send_json(error_response)


async def process_websocket_command(cmd: str, args: list, player_id: str) -> dict:
    """
    Process a command for WebSocket connections.

    Args:
        cmd: The command name
        args: Command arguments
        player_id: The player's ID

    Returns:
        dict: Command result
    """
    logger.debug(f"Processing command: {cmd} with args: {args} for player: {player_id}")

    # Get player from connection manager
    logger.debug(f"Getting player for ID: {player_id} (type: {type(player_id)})")
    player = connection_manager._get_player(player_id)
    logger.debug(f"Player object: {player} (type: {type(player)})")
    if not player:
        logger.warning(f"Player not found: {player_id}")
        return {"result": "Player not found"}

    # Check if player is actually a Player object
    if not hasattr(player, "current_room_id"):
        logger.error(f"Player object is not a Player instance: {type(player)}")
        return {"result": "Player data error"}

    # Get persistence from connection manager
    persistence = connection_manager.persistence
    if not persistence:
        logger.warning("Persistence layer not available")
        return {"result": "Game system unavailable"}

    # Handle basic commands
    if cmd == "look":
        # Prefer the connection manager's tracked room (real-time canonical)
        room_id = getattr(player, "current_room_id", None)
        room = persistence.get_room(room_id)
        if not room:
            return {"result": "You see nothing special."}

        if args:
            direction = args[0].lower()
            exits = room.exits if hasattr(room, "exits") else {}
            target_room_id = exits.get(direction)
            if target_room_id:
                target_room = persistence.get_room(target_room_id)
                if target_room:
                    name = getattr(target_room, "name", "")
                    desc = getattr(target_room, "description", "You see nothing special.")
                    return {"result": f"{name}\n{desc}"}
            return {"result": "You see nothing special that way."}

        name = getattr(room, "name", "")
        desc = getattr(room, "description", "You see nothing special.")
        exits = room.exits if hasattr(room, "exits") else {}
        valid_exits = [direction for direction, room_id in exits.items() if room_id is not None]
        exit_list = ", ".join(valid_exits) if valid_exits else "none"
        return {"result": f"{name}\n{desc}\n\nExits: {exit_list}"}

    elif cmd == "go":
        logger.debug(f"Processing go command with args: {args}")
        if not args:
            logger.warning("Go command called without arguments")
            return {"result": "Go where? Usage: go <direction>"}

        direction = args[0].lower()
        logger.debug(f"Direction: {direction}")
        # Use the connection manager's view of the player's current room
        room_id = getattr(player, "current_room_id", None)
        logger.debug(f"Current room ID: {room_id}")
        room = persistence.get_room(room_id)
        if not room:
            logger.warning(f"Room not found: {room_id}")
            return {"result": "You can't go that way"}

        exits = room.exits if hasattr(room, "exits") else {}
        target_room_id = exits.get(direction)
        if not target_room_id:
            return {"result": "You can't go that way"}

        target_room = persistence.get_room(target_room_id)
        if not target_room:
            return {"result": "You can't go that way"}

        # Use MovementService to move the player (this will trigger events)
        from ..game.movement_service import MovementService

        # Get the event bus from the connection manager (should be set during app startup)
        event_bus = getattr(connection_manager, "_event_bus", None)
        if not event_bus:
            logger.error(f"No EventBus available for player {player_id} movement")
            return {"result": "Game system temporarily unavailable"}

        # Create MovementService with the same persistence layer as the connection manager
        movement_service = MovementService(event_bus)
        # Override the persistence layer to use the same instance as the connection manager
        if connection_manager.persistence:
            movement_service._persistence = connection_manager.persistence
            logger.debug("Overriding MovementService persistence with connection manager persistence")
            logger.debug(f"MovementService persistence ID: {id(movement_service._persistence)}")
            logger.debug(f"Connection manager persistence ID: {id(connection_manager.persistence)}")
        else:
            logger.error("Connection manager persistence is None!")

        # Get the player's current room before moving
        from_room_id = player.current_room_id

        # Debug: Check if the player is in the room according to both persistence layers
        from_room = connection_manager.persistence.get_room(from_room_id) if connection_manager.persistence else None
        if from_room:
            has_player = from_room.has_player(player_id)
            logger.debug(f"Player {player_id} in room {from_room_id}: {has_player}")
            logger.debug(f"Room {from_room_id} players: {list(from_room.get_players())}")
        else:
            logger.error(f"Could not get room {from_room_id} from connection manager persistence")

        logger.debug(f"Moving player {player_id} from {from_room_id} to {target_room_id}")

        # Move the player using the movement service
        success = movement_service.move_player(player_id, from_room_id, target_room_id)

        logger.debug(f"Movement result: {success}")

        if not success:
            return {"result": "You can't go that way"}

        # Get updated room info
        updated_room = persistence.get_room(target_room_id)
        name = getattr(updated_room, "name", "")
        desc = getattr(updated_room, "description", "You see nothing special.")
        exits = updated_room.exits if hasattr(updated_room, "exits") else {}
        valid_exits = [direction for direction, room_id in exits.items() if room_id is not None]
        exit_list = ", ".join(valid_exits) if valid_exits else "none"
        return {"result": f"{name}\n{desc}\n\nExits: {exit_list}", "room_changed": True, "room_id": target_room_id}

    # Use the unified command handler for all commands
    from ..alias_storage import AliasStorage
    from ..command_handler_unified import process_command_unified
    from ..realtime.request_context import create_websocket_request_context

    # Create proper request context for WebSocket
    request_context = create_websocket_request_context(
        persistence=connection_manager.persistence,
        event_bus=getattr(connection_manager, "event_bus", None),
        user=player,
    )

    # Get the real app state services from the connection manager
    # The connection manager should have access to the app state
    logger.debug(f"Connection manager has app attribute: {hasattr(connection_manager, 'app')}")
    if hasattr(connection_manager, "app"):
        logger.debug(f"Connection manager app is: {connection_manager.app}")
        if connection_manager.app:
            logger.debug(f"Connection manager app.state: {connection_manager.app.state}")
            logger.debug(
                f"Connection manager app.state.player_service: {getattr(connection_manager.app.state, 'player_service', 'NOT_FOUND')}"
            )
            logger.debug(
                f"Connection manager app.state.user_manager: {getattr(connection_manager.app.state, 'user_manager', 'NOT_FOUND')}"
            )
            request_context.set_app_state_services(
                connection_manager.app.state.player_service, connection_manager.app.state.user_manager
            )
            logger.debug("App state services added to WebSocket request context")
        else:
            logger.warning("Connection manager app is None")
    else:
        logger.warning("Connection manager does not have access to app state services")

    # Get player name for the command handler
    player_name = getattr(player, "name", "Unknown")

    # Create alias storage
    alias_storage = AliasStorage()
    request_context.set_alias_storage(alias_storage)

    # Process the command using the unified command handler
    result = await process_command_unified(
        command_line=f"{cmd} {' '.join(args)}".strip(),
        current_user=player,
        request=request_context,
        alias_storage=alias_storage,
        player_name=player_name,
    )
    return result


def get_help_content(command_name: str = None) -> str:
    """Get help content for commands."""
    if command_name:
        # Return specific command help
        return f"Help for '{command_name}': Command not found or help not available."

    # Return general help
    return """
Available Commands:
- look [direction]: Examine your surroundings
- go <direction>: Move in a direction
- say <message>: Say something
- help [command]: Get help on commands

Directions: north, south, east, west
"""


async def handle_chat_message(websocket: WebSocket, player_id: str, message: str):
    """
    Handle a chat message from a player.

    Args:
        websocket: The WebSocket connection
        player_id: The player's ID
        message: The chat message
    """
    try:
        # Create chat event
        chat_event = build_event(
            "chat",
            {"player_id": player_id, "message": message},
            player_id=player_id,
        )

        # Broadcast to room
        player = connection_manager._get_player(player_id)
        if player:
            await connection_manager.broadcast_to_room(player.current_room_id, chat_event, exclude_player=player_id)

        # Send confirmation to sender
        await websocket.send_json({"type": "chat_sent", "message": "Message sent"})

    except Exception as e:
        logger.error(f"Error handling chat message for {player_id}: {e}")
        error_response = create_websocket_error_response(
            ErrorType.MESSAGE_PROCESSING_ERROR,
            f"Error sending chat message: {str(e)}",
            ErrorMessages.MESSAGE_PROCESSING_ERROR,
            {"player_id": player_id},
        )
        await websocket.send_json(error_response)


async def broadcast_room_update(player_id: str, room_id: str):
    """
    Broadcast a room update to all players in the room.

    Args:
        player_id: The player who triggered the update
        room_id: The room's ID
    """
    logger.debug(f"broadcast_room_update called with player_id: {player_id}, room_id: {room_id}")
    try:
        # Get room data
        persistence = connection_manager.persistence
        if not persistence:
            logger.warning("Persistence layer not available for room update")
            return

        room = persistence.get_room(room_id)
        if not room:
            logger.warning(f"Room not found for update: {room_id}")
            return

        # Get room occupants (server-side structs)
        room_occupants = connection_manager.get_room_occupants(room_id)

        # Transform to list of player names for client (UI expects string[])
        occupant_names = []
        try:
            for occ in room_occupants or []:
                if isinstance(occ, dict):
                    name = occ.get("player_name") or occ.get("name")
                    if name:
                        occupant_names.append(name)
                elif isinstance(occ, str):
                    occupant_names.append(occ)
        except Exception as e:
            logger.error(f"Error transforming room occupants for room {room_id}: {e}")

        # Create room update event
        room_data = room.to_dict() if hasattr(room, "to_dict") else room

        # Ensure all UUID objects are converted to strings for JSON serialization
        def convert_uuids_to_strings(obj):
            if isinstance(obj, dict):
                return {k: convert_uuids_to_strings(v) for k, v in obj.items()}
            elif isinstance(obj, list):
                return [convert_uuids_to_strings(item) for item in obj]
            elif hasattr(obj, "__class__") and "UUID" in obj.__class__.__name__:
                return str(obj)
            else:
                return obj

        room_data = convert_uuids_to_strings(room_data)

        update_event = build_event(
            "room_update",
            {
                "room": room_data,
                "entities": [],
                "occupants": occupant_names,
                "occupant_count": len(occupant_names),
            },
            player_id=player_id,
            room_id=room_id,
        )

        logger.debug(f"Room update event created: {update_event}")

        # Update player's room subscription
        player = connection_manager._get_player(player_id)
        if player:
            # Unsubscribe from old room
            if hasattr(player, "current_room_id") and player.current_room_id and player.current_room_id != room_id:
                await connection_manager.unsubscribe_from_room(player_id, player.current_room_id)
                logger.debug(f"Player {player_id} unsubscribed from old room {player.current_room_id}")

            # Subscribe to new room
            await connection_manager.subscribe_to_room(player_id, room_id)
            logger.debug(f"Player {player_id} subscribed to new room {room_id}")

            # Update player's current room
            player.current_room_id = room_id

        # Broadcast to room (excluding the player who triggered the update)
        logger.debug(f"Broadcasting room update to room: {room_id}")
        await connection_manager.broadcast_to_room(room_id, update_event, exclude_player=player_id)
        logger.debug(f"Room update broadcast completed for room: {room_id}")

    except Exception as e:
        logger.error(f"Error broadcasting room update for room {room_id}: {e}")


async def send_system_message(websocket: WebSocket, message: str, message_type: str = "info"):
    """
    Send a system message to a player.

    Args:
        websocket: The WebSocket connection
        message: The message text
        message_type: The type of message (info, warning, error)
    """
    try:
        system_event = {
            "type": "system",
            "message": message,
            "message_type": message_type,
        }
        await websocket.send_json(system_event)

    except Exception as e:
        logger.error(f"Error sending system message: {e}")<|MERGE_RESOLUTION|>--- conflicted
+++ resolved
@@ -287,11 +287,7 @@
 
         # Handle broadcasting if the command result includes broadcast data
         if result.get("broadcast") and result.get("broadcast_type"):
-<<<<<<< HEAD
-            logger.debug(f"Broadcasting {result.get('broadcast_type')} message to room for player {player_id}")
-=======
             logger.debug(f"Broadcasting {result.get('broadcast_type')} message to room", player=player_id)
->>>>>>> 5a08d452
             player = connection_manager._get_player(player_id)
             if player and hasattr(player, "current_room_id"):
                 room_id = player.current_room_id
