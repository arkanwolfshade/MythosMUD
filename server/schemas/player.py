"""
Pydantic schemas for Player model.

This module defines Pydantic schemas for player creation, reading,
and updating operations.
"""

import uuid
from datetime import datetime
from typing import Any

from pydantic import BaseModel, ConfigDict, Field


class PlayerBase(BaseModel):
    """Base player schema with common fields."""

    name: str = Field(..., min_length=1, max_length=50, description="Player name")
    current_room_id: str = Field(
        default="earth_arkhamcity_northside_intersection_derby_high", description="Current room ID"
    )
    experience_points: int = Field(default=0, ge=0, description="Experience points")
    level: int = Field(default=1, ge=1, description="Player level")


class PlayerCreate(PlayerBase):
    """Schema for creating a new player."""

    user_id: uuid.UUID = Field(..., description="Associated user ID")
    stats: dict[str, Any] = Field(default={"health": 100, "sanity": 100, "strength": 10}, description="Player stats")
    inventory: list[dict[str, Any]] = Field(default=[], description="Player inventory")
    status_effects: list[dict[str, Any]] = Field(default=[], description="Player status effects")

    model_config = ConfigDict(
        json_schema_extra={
            "example": {
                "user_id": "123e4567-e89b-12d3-a456-426614174000",
                "name": "ProfessorWolfshade",
                "current_room_id": "earth_arkhamcity_northside_intersection_derby_high",
                "experience_points": 0,
                "level": 1,
                "stats": {"health": 100, "sanity": 100, "strength": 10},
                "inventory": [],
                "status_effects": [],
            }
        }
    )


class PlayerRead(PlayerBase):
    """Schema for reading player data."""

    id: uuid.UUID = Field(..., description="Player's unique identifier")
    user_id: uuid.UUID = Field(..., description="Associated user ID")
    profession_id: int = Field(default=0, description="Player's profession ID")
    profession_name: str | None = Field(default=None, description="Player's profession name")
    profession_description: str | None = Field(default=None, description="Player's profession description")
    profession_flavor_text: str | None = Field(default=None, description="Player's profession flavor text")
    stats: dict[str, Any] = Field(..., description="Player stats")
    inventory: list[dict[str, Any]] = Field(..., description="Player inventory")
    status_effects: list[dict[str, Any]] = Field(..., description="Player status effects")
    created_at: datetime = Field(..., description="Player creation timestamp")
    last_active: datetime = Field(..., description="Player last active timestamp")
    is_admin: bool = Field(default=False, description="Whether player has admin privileges")

    model_config = ConfigDict(
        from_attributes=True,
        populate_by_name=True,
        json_schema_extra={
            "example": {
                "id": "123e4567-e89b-12d3-a456-426614174000",
                "user_id": "123e4567-e89b-12d3-a456-426614174000",
                "name": "ProfessorWolfshade",
<<<<<<< HEAD
                "current_room_id": "earth_arkhamcity_northside_intersection_derby_high",
=======
                "profession_id": 0,
                "profession_name": "Tramp",
                "profession_description": "A wandering soul with no particular skills or connections.",
                "profession_flavor_text": "You have spent your days drifting from place to place, learning to survive on your wits alone.",
                "current_room_id": "earth_arkham_city_northside_intersection_derby_high",
>>>>>>> 6e39e879
                "experience_points": 150,
                "level": 2,
                "stats": {"health": 95, "sanity": 88, "strength": 12},
                "inventory": [{"id": "sword", "name": "Rusty Sword"}],
                "status_effects": [{"type": "poison", "duration": 5}],
                "created_at": "2024-01-01T00:00:00Z",
                "last_active": "2024-01-01T12:00:00Z",
            }
        },
    )


class PlayerUpdate(BaseModel):
    """Schema for updating player data."""

    name: str | None = Field(None, min_length=1, max_length=50, description="Player name")
    current_room_id: str | None = Field(None, description="Current room ID")
    experience_points: int | None = Field(None, ge=0, description="Experience points")
    level: int | None = Field(None, ge=1, description="Player level")
    stats: dict[str, Any] | None = Field(None, description="Player stats")
    inventory: list[dict[str, Any]] | None = Field(None, description="Player inventory")
    status_effects: list[dict[str, Any]] | None = Field(None, description="Player status effects")

    model_config = ConfigDict(
        json_schema_extra={
            "example": {
                "name": "NewPlayerName",
                "current_room_id": "arkham_002",
                "experience_points": 200,
                "level": 3,
                "stats": {"health": 100, "sanity": 90, "strength": 15},
                "inventory": [{"id": "potion", "name": "Health Potion"}],
                "status_effects": [],
            }
        }
    )<|MERGE_RESOLUTION|>--- conflicted
+++ resolved
@@ -71,15 +71,11 @@
                 "id": "123e4567-e89b-12d3-a456-426614174000",
                 "user_id": "123e4567-e89b-12d3-a456-426614174000",
                 "name": "ProfessorWolfshade",
-<<<<<<< HEAD
-                "current_room_id": "earth_arkhamcity_northside_intersection_derby_high",
-=======
                 "profession_id": 0,
                 "profession_name": "Tramp",
                 "profession_description": "A wandering soul with no particular skills or connections.",
                 "profession_flavor_text": "You have spent your days drifting from place to place, learning to survive on your wits alone.",
-                "current_room_id": "earth_arkham_city_northside_intersection_derby_high",
->>>>>>> 6e39e879
+                "current_room_id": "earth_arkhamcity_northside_intersection_derby_high",
                 "experience_points": 150,
                 "level": 2,
                 "stats": {"health": 95, "sanity": 88, "strength": 12},
