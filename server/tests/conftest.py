--- conflicted
+++ resolved
@@ -23,11 +23,7 @@
     load_dotenv(TEST_ENV_PATH, override=True)  # Force override existing values
     print(f"[OK] Loaded test environment from {TEST_ENV_PATH}")
 else:
-<<<<<<< HEAD
     print(f"[WARNING] Test environment file not found at {TEST_ENV_PATH}")
-=======
-    print(f"[WARN] Test environment file not found at {TEST_ENV_PATH}")
->>>>>>> 097c15e5
     print("Using default test environment variables")
 
 # Set environment variables BEFORE any imports to prevent module-level
