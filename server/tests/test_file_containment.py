--- conflicted
+++ resolved
@@ -15,13 +15,8 @@
 
     Approved locations:
     - /data/players/ (production player databases)
-<<<<<<< HEAD
-    - /server/tests/data/players/ (test player databases)
-    - /data/npcs/ (production NPC databases)
-=======
     - /data/npcs/ (production NPC databases)
     - /server/tests/data/players/ (test player databases)
->>>>>>> 6e39e879
     - /server/tests/data/npcs/ (test NPC databases)
 
     Note: node_modules directories are excluded as they contain external dependencies.
@@ -34,10 +29,6 @@
         project_root / "data" / "players",
         project_root / "data" / "npcs",
         project_root / "server" / "tests" / "data" / "players",
-<<<<<<< HEAD
-        project_root / "data" / "npcs",
-=======
->>>>>>> 6e39e879
         project_root / "server" / "tests" / "data" / "npcs",
     ]
 
