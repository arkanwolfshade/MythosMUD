--- conflicted
+++ resolved
@@ -478,16 +478,9 @@
         mock_websocket = AsyncMock(spec=WebSocket)
         mock_websocket.query_params = {}
 
-<<<<<<< HEAD
         # Patch at the point of use in server.api.real_time
         with patch("server.api.real_time.handle_websocket_connection") as mock_handler:
             from ..api.real_time import websocket_endpoint_route
-=======
-        # Import the function directly
-        from ..main import websocket_handler
-
-        await websocket_handler(mock_websocket, "testplayer")
->>>>>>> ce645eb6
 
             await websocket_endpoint_route(mock_websocket, "testplayer")
             mock_handler.assert_called_once_with(mock_websocket, "testplayer")
@@ -498,23 +491,12 @@
         mock_websocket = AsyncMock(spec=WebSocket)
         mock_websocket.query_params = {"token": "invalid_token"}
 
-<<<<<<< HEAD
         # Patch at the point of use in server.api.real_time
         with patch("server.api.real_time.handle_websocket_connection") as mock_handler:
             from ..api.real_time import websocket_endpoint_route
 
             await websocket_endpoint_route(mock_websocket, "testplayer")
             mock_handler.assert_called_once_with(mock_websocket, "testplayer")
-=======
-        # Import the function directly
-        from ..main import websocket_handler
-
-        await websocket_handler(mock_websocket, "testplayer")
-
-        # The new behavior is to reject invalid tokens
-        mock_websocket.close.assert_called_once_with(code=4001, reason="Invalid authentication token")
-        mock_websocket.accept.assert_not_called()
->>>>>>> ce645eb6
 
     @pytest.mark.asyncio
     async def test_websocket_endpoint_route_token_mismatch(self):
@@ -522,23 +504,12 @@
         mock_websocket = AsyncMock(spec=WebSocket)
         mock_websocket.query_params = {"token": "valid_token"}
 
-<<<<<<< HEAD
         # Patch at the point of use in server.api.real_time
         with patch("server.api.real_time.handle_websocket_connection") as mock_handler:
             from ..api.real_time import websocket_endpoint_route
 
             await websocket_endpoint_route(mock_websocket, "testplayer")
             mock_handler.assert_called_once_with(mock_websocket, "testplayer")
-=======
-        # Import the function directly
-        from ..main import websocket_handler
-
-        await websocket_handler(mock_websocket, "testplayer")
-
-        # The new behavior is to reject invalid tokens
-        mock_websocket.close.assert_called_once_with(code=4001, reason="Invalid authentication token")
-        mock_websocket.accept.assert_not_called()
->>>>>>> ce645eb6
 
 
 class TestSSEEndpoints:
@@ -585,17 +556,12 @@
     @pytest.mark.asyncio
     async def test_game_events_stream_player_not_found(self, client):
         """Test SSE endpoint with player not found."""
-<<<<<<< HEAD
         with patch("server.api.real_time.game_event_stream") as mock_stream:
             mock_stream.return_value = iter(
                 [
                     'data: {"type": "connected", "data": {"player_id": "testplayer"}, "timestamp": "2023-01-01T00:00:00Z"}\n\n'
                 ]
             )
-=======
-        # Test with invalid token to get 401 error
-        response = client.get("/events/testplayer?token=invalid")
->>>>>>> ce645eb6
 
             response = client.get("/events/testplayer?token=valid")
 
@@ -606,7 +572,6 @@
     @pytest.mark.asyncio
     async def test_game_events_stream_token_mismatch(self, client):
         """Test SSE endpoint with token mismatch."""
-<<<<<<< HEAD
         with patch("server.api.real_time.game_event_stream") as mock_stream:
             mock_stream.return_value = iter(
                 [
@@ -615,10 +580,6 @@
             )
 
             response = client.get("/events/testplayer?token=valid")
-=======
-        # Test with invalid token to get 401 error
-        response = client.get("/events/testplayer?token=invalid")
->>>>>>> ce645eb6
 
             # New simplified endpoint returns 200 with streaming response
             assert response.status_code == 200
