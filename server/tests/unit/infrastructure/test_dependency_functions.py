--- conflicted
+++ resolved
@@ -57,19 +57,11 @@
         assert hasattr(service, "persistence")
         # Service should be the same instance from container
         assert service is container_test_client.app.state.container.player_service
-<<<<<<< HEAD
 
     def test_room_service_dep_function(self, container_test_client):
         """
         Test that RoomServiceDep function works correctly with ApplicationContainer.
 
-=======
-
-    def test_room_service_dep_function(self, container_test_client):
-        """
-        Test that RoomServiceDep function works correctly with ApplicationContainer.
-
->>>>>>> a2d08cd9
         AI: Updated to use real container instead of mocks - tests actual DI behavior
         """
         from unittest.mock import Mock
@@ -164,12 +156,6 @@
         with pytest.raises(AttributeError):
             get_player_service(mock_request)
 
-<<<<<<< HEAD
-    def test_dependency_functions_require_container(self):
-        """
-        Test dependency functions require ApplicationContainer to be initialized.
-
-=======
     def test_dependency_functions_performance(self, mock_persistence):
         """Test that dependency functions perform well."""
         import time
@@ -238,7 +224,6 @@
         """
         Test dependency functions require ApplicationContainer to be initialized.
 
->>>>>>> a2d08cd9
         AI: ARCHITECTURE CHANGE - Container must be initialized
         Old behavior: Could create services with None persistence
         New behavior: Container must be initialized, raises RuntimeError if not
@@ -248,7 +233,6 @@
         from fastapi import Request
 
         from server.dependencies import get_player_service
-<<<<<<< HEAD
 
         # Create a Mock that doesn't have container attribute
         # Use MagicMock with spec=[] to prevent auto-creation
@@ -266,25 +250,6 @@
         """
         Test that dependency functions behave consistently with container.
 
-=======
-
-        # Create a Mock that doesn't have container attribute
-        # Use MagicMock with spec=[] to prevent auto-creation
-        mock_request = Mock(spec=Request)
-        mock_request.app = Mock()
-        mock_request.app.state = MagicMock(spec=[])  # Empty spec prevents auto-attributes
-
-        # ARCHITECTURE FIX: Should raise RuntimeError when container not found
-        with pytest.raises(RuntimeError) as exc_info:
-            get_player_service(mock_request)
-
-        assert "ApplicationContainer not found" in str(exc_info.value)
-
-    def test_dependency_functions_consistency(self, container_test_client):
-        """
-        Test that dependency functions behave consistently with container.
-
->>>>>>> a2d08cd9
         AI: ARCHITECTURE CHANGE - Container provides consistent service instances
         """
         from unittest.mock import Mock
