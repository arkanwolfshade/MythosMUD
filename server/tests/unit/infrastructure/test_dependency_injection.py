--- conflicted
+++ resolved
@@ -5,8 +5,6 @@
 services are properly injected into API endpoints.
 """
 
-<<<<<<< HEAD
-=======
 from unittest.mock import Mock
 
 from fastapi import Request
@@ -15,17 +13,10 @@
 from server.game.player_service import PlayerService
 from server.game.room_service import RoomService
 
->>>>>>> a2d08cd9
 
 class TestDependencyInjection:
     """Test the dependency injection system."""
 
-<<<<<<< HEAD
-    def test_dependency_injection_in_fastapi_app(self, container_test_client):
-        """
-        Test that dependency injection works in the FastAPI application with container.
-
-=======
     def test_get_player_service_creates_instance(self, container_test_client):
         """
         Test that get_player_service returns PlayerService from container.
@@ -68,7 +59,6 @@
         """
         Test that dependency injection works in the FastAPI application with container.
 
->>>>>>> a2d08cd9
         AI: ARCHITECTURE CHANGE - Updated to use container-based TestClient
         """
         # Test that the dependency injection works by making a request
@@ -77,9 +67,6 @@
 
         # The response might be 401 (unauthorized), 422 (validation error), or 200 (success)
         # The important thing is that it doesn't fail with dependency injection errors
-<<<<<<< HEAD
-        assert response.status_code in [200, 401, 403, 422]
-=======
         assert response.status_code in [200, 401, 403, 422]
 
     def test_player_service_dependency_resolution(self, container_test_client):
@@ -116,5 +103,4 @@
         service = get_room_service(mock_request)
         assert service is not None
         assert isinstance(service, RoomService)
-        assert service is container_test_client.app.state.container.room_service
->>>>>>> a2d08cd9
+        assert service is container_test_client.app.state.container.room_service